--- conflicted
+++ resolved
@@ -2,33 +2,20 @@
 
 ## Wiki for ARIAC 2021.
 
-<<<<<<< HEAD
-**NOTE**: These pages are in the process of being updated. If you see something that looks like it got missed, please send us an email at ariac@nist.gov
-
-![ariac-2021](wiki/figures/ariac2021.jpeg)
-
-=======
 <!-- **NOTE**: These pages are in the process of being updated. If you see something that looks like it got missed, please send us an email at ariac@nist.gov -->
 
 ![ariac-2021](wiki/figures/ariac2021_environment.jpeg)
 ### Welcome to ARIAC 2021. This year, the theme revolves around the pandemic. Competitors will be tasked to manipulate products used in the assembly of ventilators. Kitting (or kit building) and assembly are the two tasks involved in ARIAC 2021.
 
 - Please read the [Updates](wiki/misc/updates.md) section first.
->>>>>>> 1f5b36f4
 <!---<img src="wiki/figures/ariac2020_3.jpg" alt="alt text" width="600" class="center">-->
 
 ## Important Dates
 
-<<<<<<< HEAD
-- Registration Date: TBD
-- Competition Qualifiers Date: TBD
-- Competition Finals Date: TBD
-=======
 - 22-26 March 2021 - Smoke Test Week before Qualifier Round
 - 26-30 April 2021 - Qualifier Round
 - 17-21 May 2021 - Smoke Test before Final Round
 - 24-28 May 2021 - Final Round
->>>>>>> 1f5b36f4
 
 ## [Terminology](wiki/misc/terminology.md)
 
