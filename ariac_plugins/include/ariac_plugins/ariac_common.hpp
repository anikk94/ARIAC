--- conflicted
+++ resolved
@@ -35,6 +35,7 @@
 #include <ariac_msgs/msg/combined_task.hpp>
 #include <ariac_msgs/msg/kitting_part.hpp>
 #include <ariac_msgs/msg/assembly_part.hpp>
+#include <geometry_msgs/msg/vector3.hpp>
 
 /**
  * @brief Namespace for common functions and classes
@@ -48,6 +49,10 @@
     class OrderTemporal;
     class Part;
     class Quadrant;
+    class ScoredAssemblyPart;
+    class AssemblyScore;
+    class KittingScore;
+    
 
     //==============================================================================
     /**
@@ -1247,13 +1252,138 @@
     }; // class KittingScore
 
     //==============================================================================
+    /**
+     * @brief Class to represent the score for a kitting order
+     *
+     */
+    class AssemblyScore
+    {
+    public:
+        /**
+         * @brief Construct a new Kitting Score object
+         *
+         * @param order_id  ID of the order
+         * @param insert_score  Score for the insert
+         * @param battery_ptr Share pointer to the battery
+         * @param pump_ptr  Share pointer to the pump
+         * @param regulator_ptr  Share pointer to the regulator
+         * @param sensor_ptr  Share pointer to the sensor
+         * @param bonus  Bonus score
+         */
+        AssemblyScore(std::string order_id,
+                      int insert_score,
+                      std::shared_ptr<ScoredAssemblyPart> battery_ptr,
+                      std::shared_ptr<ScoredAssemblyPart> pump_ptr,
+                      std::shared_ptr<ScoredAssemblyPart> regulator_ptr,
+                      std::shared_ptr<ScoredAssemblyPart> sensor_ptr,
+                      int bonus) : order_id_(order_id),
+                                   insert_score_(insert_score),
+                                   battery_ptr_(battery_ptr),
+                                   pump_ptr_(pump_ptr),
+                                   regulator_ptr_(regulator_ptr),
+                                   sensor_ptr_(sensor_ptr),
+                                   bonus_(bonus) {}
+
+        /**
+         * @brief Overload the << operator to print the score
+         *
+         * @param out  Output stream
+         * @param obj  AssemblyScore object
+         * @return std::ostream& Output stream
+         */
+        friend std::ostream &operator<<(std::ostream &out,
+                                        const AssemblyScore &obj)
+        {
+            out << "\n================" << std::endl;
+            out << "Score for Order " << obj.order_id_ << ": " << obj.insert_score_ << std::endl;
+            out << "================" << std::endl;
+
+            auto battery_ptr = obj.battery_ptr_;
+            auto pump_ptr = obj.pump_ptr_;
+            auto regulator_ptr = obj.regulator_ptr_;
+            auto sensor_ptr = obj.sensor_ptr_;
+
+            out << "   Part information in the insert" << std::endl;
+            // if (obj.battery_ptr_)
+            // {
+            //     out << "     Correct color?" << obj.battery_ptr_->GetCorrectColor() << std::endl;
+            // }
+            // else
+            // {
+            //     out << "   -----------" << std::endl;
+            //     out << "   Battery: Not used" << std::endl;
+            // }
+
+            //     if (obj.quadrant1_)
+            //         out << "   " << *obj.quadrant1_ << std::endl;
+            //     else
+            //     {
+            //         out << "   -----------" << std::endl;
+            //         out << "   Quadrant 1: Not used" << std::endl;
+            //     }
+
+            //     if (obj.quadrant2_)
+            //         out << "   " << *obj.quadrant2_ << std::endl;
+            //     else
+            //     {
+            //         out << "   -----------" << std::endl;
+            //         out << "   Quadrant 2: Not used" << std::endl;
+            //     }
+            //     if (obj.quadrant3_)
+            //         out << "   " << *obj.quadrant3_ << std::endl;
+
+            //     else
+            //     {
+            //         out << "   -----------" << std::endl;
+            //         out << "   Quadrant 3: Not used" << std::endl;
+            //     }
+            //     if (obj.quadrant4_)
+            //         out << "   " << *obj.quadrant4_ << std::endl;
+
+            //     else
+            //     {
+            //         out << "   -----------" << std::endl;
+            //         out << "   Quadrant 4: Not used" << std::endl;
+            //     }
+            //     out << "   -----------" << std::endl;
+            //     out << "   Bonus: " << obj.bonus_ << std::endl;
+            //     out << "   Extra Parts Penalty: " << obj.penalty_ << std::endl;
+
+            return out;
+        }
+
+        /**
+         * @brief Get the Order Id object
+         *
+         * @return std::string Order ID
+         */
+        int GetScore() const { return insert_score_; }
+
+    protected:
+        //! Order ID
+        std::string order_id_;
+        //! Insert score
+        int insert_score_;
+        //! Quadrant 1
+        std::shared_ptr<ScoredAssemblyPart> battery_ptr_ = nullptr;
+        //! Quadrant 2
+        std::shared_ptr<ScoredAssemblyPart> pump_ptr_ = nullptr;
+        //! Quadrant 3
+        std::shared_ptr<ScoredAssemblyPart> regulator_ptr_ = nullptr;
+        //! Quadrant 4
+        std::shared_ptr<ScoredAssemblyPart> sensor_ptr_ = nullptr;
+        //! Bonus score
+        int bonus_;
+
+    }; // class AssemblyScore
+
+    //==============================================================================
     class Order
     {
     public:
         /**
          * @brief Construct a new Order object
          *
-<<<<<<< HEAD
          * @param order_id Unique id of the order
          * @param order_type  Type of the order.
          * @param high_priority Priority of the order (true or false)
@@ -1264,27 +1394,11 @@
               bool priority,
               double trial_time_limit) : announced_(false),
                                          submitted_(false),
+                                         pre_assembly_service_called_(false),
                                          id_(id),
                                          type_(type),
                                          priority_(priority),
                                          trial_time_limit_(trial_time_limit) {}
-=======
-         * @param _order_id Unique id of the order
-         * @param _order_type  Type of the order.
-         * @param _high_priority Priority of the order (true or false)
-         * @param _trial_time_limit  Time limit for the trial
-         */
-        Order(std::string _id,
-              unsigned int _type,
-              bool _priority,
-              double _trial_time_limit) : announced_(false),
-                                          submitted_(false),
-                                          pre_assembly_service_called_(false),
-                                          id_(_id),
-                                          type_(_type),
-                                          priority_(_priority),
-                                          trial_time_limit_(_trial_time_limit) {}
->>>>>>> ec46d292
         ~Order() = default;
 
         /**
@@ -1440,13 +1554,29 @@
         {
             kitting_score_ = _kitting_score;
         }
+
+        /**
+         * @brief Set the AssemblyScore object for the order
+         *
+         * @param assembly_score Pointer to the KittingScore object for the order
+         */
+        virtual void SetAssemblyScore(std::shared_ptr<AssemblyScore> assembly_score)
+        {
+            assembly_score_ = assembly_score;
+        }
+
         /**
          * @brief Get the KittingScore object for the order
-         *
          * @return std::shared_ptr<KittingScore> Pointer to the KittingScore object for the order
          */
         std::shared_ptr<KittingScore> GetKittingScore() const { return kitting_score_; }
 
+        /**
+         * @brief Get the AssemblyScore object for the order
+         * @return std::shared_ptr<AssemblyScore> Pointer to the AssemblyScore object for the order
+         */
+        std::shared_ptr<AssemblyScore> GetAssemblyScore() const { return assembly_score_; }
+
     protected:
         /**
          * @brief Whether or not this order has already been announced
@@ -1461,11 +1591,7 @@
         /**
          * @brief Whether or not the pre assembly pose service was called
          */
-<<<<<<< HEAD
-        bool pre_assembly_service_called_ = false;
-=======
         bool pre_assembly_service_called_;
->>>>>>> ec46d292
 
         /**
          * @brief id of the order
@@ -1516,10 +1642,15 @@
         std::shared_ptr<CombinedTask> combined_task_ = nullptr;
 
         /**
-         * @brief Score computed for the current order
-         *
+         * @brief Score for the kitting task
          */
         std::shared_ptr<KittingScore> kitting_score_ = nullptr;
+
+        /**
+         * @brief Score for the assembly task
+         *
+         */
+        std::shared_ptr<AssemblyScore> assembly_score_ = nullptr;
     };
     //-- end class Order
 
@@ -1921,6 +2052,132 @@
         std::map<int, bool> quadrant_checked_;
     };
 
+    class ScoredAssemblyPart
+    {
+    public:
+        ScoredAssemblyPart(const Part &part,
+                           bool correct_color,
+                           bool correct_pose,
+                           geometry_msgs::msg::Vector3 &position,
+                           geometry_msgs::msg::Vector3 &orientation,
+                           int score) : part_(part),
+                                        correct_color_(correct_color),
+                                        correct_pose_(correct_pose),
+                                        position_(position),
+                                        orientation_(orientation),
+                                        score_(score)
+        {
+        }
+
+        /**
+         * @brief Get the Part
+         *
+         * @return Part Part object
+         */
+        Part GetPart() const { return part_; }
+        /**
+         * @brief Get the Score
+         *
+         * @return int Score
+         */
+        int GetScore() const { return score_; }
+        /**
+         * @brief Get the Correct Color
+         *
+         * @return bool True if the color is correct
+         */
+        bool GetCorrectColor() const { return correct_color_; }
+        /**
+         * @brief Get the Correct Pose
+         *
+         * @return bool True if the pose is correct
+         */
+        bool GetCorrectPose() const { return correct_pose_; }
+        /**
+         * @brief Get the Position
+         *
+         * @return geometry_msgs::msg::Vector3 Position
+         */
+        geometry_msgs::msg::Vector3 GetPosition() const { return position_; }
+        /**
+         * @brief Get the Orientation
+         *
+         * @return geometry_msgs::msg::Vector3 Orientation
+         */
+        geometry_msgs::msg::Vector3 GetOrientation() const { return orientation_; }
+
+    private:
+        //! The part object
+        Part part_;
+        //! Position of the part in the insert
+        geometry_msgs::msg::Vector3 position_;
+        //! Orientation (r, p, y) of the part in the insert
+        geometry_msgs::msg::Vector3 orientation_;
+        //! Sore of the assembled part
+        int score_;
+        //! Boolean to indicate if the color is correct
+        bool correct_color_;
+        //! Boolean to indicate if the pose is correct
+        bool correct_pose_;
+    };
+    //==============================================================================
+    class InsertPart
+    {
+    public:
+        InsertPart(const Part &part,
+                   std::string model_name,
+                   geometry_msgs::msg::Pose pose_in_insert) : part_(part),
+                                                              model_name_(model_name),
+                                                              pose_in_insert_(pose_in_insert)
+        {
+        }
+
+        /**
+         * @brief Get the Part
+         *
+         * @return Part Part object
+         */
+        Part GetPart() const { return part_; }
+        /**
+         * @brief Get the Model Name
+         *
+         * @return std::string Model name
+         */
+        std::string GetModelName() const { return model_name_; }
+
+        /**
+         * @brief Get the Pose In Insert
+         *
+         * @return geometry_msgs::msg::Pose Pose in the insert
+         */
+        geometry_msgs::msg::Pose GetPoseInInsert() const { return pose_in_insert_; }
+
+        /**
+         * @brief Whether the part is of the correct type
+         *
+         * @param type  Type to check
+         * @return true  If the part is of the correct type
+         * @return false  If the part is not of the correct type
+         */
+        bool isCorrectType(unsigned int type) { return type == part_.GetType(); }
+        /**
+         * @brief Whether the part is of the correct color
+         *
+         * @param color  Color to check
+         * @return true  If the part is of the correct color
+         * @return false  If the part is not of the correct color
+         */
+        bool isCorrectColor(unsigned int color) { return color == part_.GetColor(); }
+
+    private:
+        //! The part object
+        Part part_;
+        //! The model name
+        std::string model_name_;
+        //! The pose of the part in the insert
+        geometry_msgs::msg::Pose pose_in_insert_;
+    };
+
     //==============================================================================
     class KitTrayPart
     {
@@ -1935,13 +2192,13 @@
             double x = pose_on_tray_.position.x;
             double y = pose_on_tray_.position.y;
             if (x < 0.0 && y >= 0.0)
+                quadrant_ = 1;
+            else if (x >= 0.0 && y >= 0.0)
+                quadrant_ = 2;
+            else if (x < 0.0 && y < 0.0)
+                quadrant_ = 3;
+            else if (x >= 0.0 && y < 0.0)
                 quadrant_ = 4;
-            else if (x >= 0.0 && y >= 0.0)
-                quadrant_ = 3;
-            else if (x < 0.0 && y < 0.0)
-                quadrant_ = 2;
-            else if (x >= 0.0 && y < 0.0)
-                quadrant_ = 1;
         }
 
         /**
@@ -2095,8 +2352,8 @@
          * @param assembly_parts  Vector of KitTrayPart objects
          */
         AssemblyShipment(unsigned int station,
-                         const std::vector<AssemblyPart> &assembly_parts) : station_(station),
-                                                                            assembly_parts_(assembly_parts) {}
+                         const std::vector<InsertPart> &insert_parts) : station_(station),
+                                                                        insert_parts_(insert_parts) {}
 
         /**
          * @brief Get the station
@@ -2109,7 +2366,7 @@
          *
          * @return const std::vector<AssemblyPart>&  Vector of AssemblyPart objects
          */
-        const std::vector<AssemblyPart> &GetAssemblyParts() const { return assembly_parts_; }
+        const std::vector<InsertPart> &GetInsertParts() const { return insert_parts_; }
 
         /**
          * @brief Helper function to print the contents of the shipment
@@ -2120,7 +2377,7 @@
         {
             std::string s = "Station: " + std::to_string(station_);
 
-            for (auto part : assembly_parts_)
+            for (auto part : insert_parts_)
             {
                 s += "\n\tPart: (type: " + ConvertPartTypeToString(part.GetPart().GetType()) +
                      ", color: " + ConvertPartColorToString(part.GetPart().GetColor()) + ")";
@@ -2133,7 +2390,7 @@
         //! Assembly station
         unsigned int station_;
         //! The parts in the insert
-        std::vector<AssemblyPart> assembly_parts_;
+        std::vector<InsertPart> insert_parts_;
     };
 
 } // namespace ariac_common
