--- conflicted
+++ resolved
@@ -1,10 +1,6 @@
 # Updates
 
-<<<<<<< HEAD
-## Release 2023, March 2 -- Competition Version
-=======
 ## Release 2023, March 1 -- Competition Version
->>>>>>> 952990ad
 
 - The competition version of the software is now available. This release contains most of the features that were highlighted during the launch telecon. A list of the features that have been implemented since the previous release is provided below:
   - Assembly tasks.
