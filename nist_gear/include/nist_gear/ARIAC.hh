--- conflicted
+++ resolved
@@ -525,21 +525,12 @@
     ignition::math::Pose3d pose;
   };
 
-<<<<<<< HEAD
-  class KittingRobotDisableCondition
-  {
-    ///@brief Task during which we deactivate the kitting robot
-    /// Options are: kitting, assembly
-  public:
-    std::string task;
-=======
   class RobotDisableCondition
   {
     ///@brief Robot to disable
     /// Options are: kitting_robot, assembly_robot
   public:
     std::string robot_type;
->>>>>>> 1f5b36f4
     ///@brief Where are parts placed to disable the kitting robot
     /// Options are: agv#, as#
   public:
@@ -549,23 +540,6 @@
     int number_of_parts;
   };
 
-<<<<<<< HEAD
-  class AssemblyRobotDisableCondition
-  {
-    ///@brief Task during which we deactivate the kitting robot
-    /// Options are: kitting, assembly
-  public:
-    std::string task;
-    ///@brief Where are parts placed to disable the kitting robot
-    /// Options are: agv#, as#
-  public:
-    std::string location;
-    ///@brief Number of parts placed in location to disable the robot
-  public:
-    int number_of_parts;
-  };
-=======
->>>>>>> 1f5b36f4
 
   /////////////////////////////////////////////////////////////
   /// \brief Class to store information about a kitting shipment.
@@ -870,14 +844,7 @@
     bool has_assembly_task;
   //--status of the kitting robot
   public:
-<<<<<<< HEAD
-    ariac::KittingRobotDisableCondition kitting_robot_status;
-  //--status of the assembly robot
-  public:
-    ariac::AssemblyRobotDisableCondition assembly_robot_status;
-=======
     ariac::RobotDisableCondition robot_disable_condition;
->>>>>>> 1f5b36f4
   //--halth status of the kitting robot
   public:
     int kitting_robot_health;
