/*
 * Copyright (C) 2016 Open Source Robotics Foundation
 *
 * Licensed under the Apache License, Version 2.0 (the "License");
 * you may not use this file except in compliance with the License.
 * You may obtain a copy of the License at
 *
 *     http://www.apache.org/licenses/LICENSE-2.0
 *
 * Unless required by applicable law or agreed to in writing, software
 * distributed under the License is distributed on an "AS IS" BASIS,
 * WITHOUT WARRANTIES OR CONDITIONS OF ANY KIND, either express or implied.
 * See the License for the specific language governing permissions and
 * limitations under the License.
 *
*/

#ifndef GAZEBO_ROS_ARIAC_TASK_MANAGER_PLUGIN_HH_
#define GAZEBO_ROS_ARIAC_TASK_MANAGER_PLUGIN_HH_

#include <memory>
#include <gazebo/common/Plugin.hh>
#include <gazebo/physics/PhysicsTypes.hh>
#include <nist_gear/AGVControl.h>
#include <nist_gear/AGVToAssemblyStation.h>
#include <nist_gear/DetectedKittingShipment.h>
#include <nist_gear/DetectedAssemblyShipment.h>
#include <nist_gear/GetMaterialLocations.h>
#include <nist_gear/SubmitShipment.h>
#include <nist_gear/AssemblyStationSubmitShipment.h>
#include <sdf/sdf.hh>
#include <std_msgs/String.h>
#include <std_srvs/Trigger.h>

namespace gazebo
{
  // Forward declare private data class
  class ROSAriacTaskManagerPluginPrivate;

  /// \brief A plugin that orchestrates an ARIAC task. First of all, it loads a
  /// description of the orders. Here's an example:
  ///
  ///  <order>
  ///    <time>5.0</time>
  ///    <!-- 1st shipment -->
  ///    <kitting>
  ///      <!-- 1st shipment -->
  ///      <shipment>
  ///        <product>
  ///          <type>coke_can</type>
  ///          <pose>-1 2.5 0.2 0 0 0</pose>
  ///        </product>
  ///        <product>
  ///          <type>cordless_drill/</type>
  ///          <pose>-1 2.5 0.2 0 0 0</pose>
  ///        </product>
  ///      </shipment>
  ///      <!-- 2nd shipment -->
  ///      <shipment>
  ///        <product>
  ///          <type>coke_can</type>
  ///          <pose>-1 2.5 0.2 0 0 0</pose>
  ///        </product>
  ///        <product>
  ///          <type>beer</type>
  ///          <pose>-1 2.5 0.2 0 0 0</pose>
  ///        </product>
  ///      </shipment>
  ///   </kitting>
  ///
  ///  </order>
  ///
  /// A task can have multiple orders. Each order has a time element. At that
  /// point in simulation time, the order will be notified to the team.
  /// An order is composed by a positive number of shipments. A shipment is composed by
  /// a positive number of products. An product contains a type (e.g.: coke_can)
  /// and a pose. The pose is the target pose where the product should be placed
  /// on a destination shipping box.
  ///
  /// After loading the orders, the plugin will use a simple finite state machine
  /// to handle the different tasks to do.
  ///
  /// The initial state is called "init" and there's not much to do when the
  /// plugin is in this state. The state of the Gazebo task manager is
  /// periodically published on a ROS topic "gazebo_task/state". This topic can
  /// be changed using the SDF element <gazebo_task_state_topic>. The plugin is
  /// waiting for a ROS message on topic "team_task/state". This topic shows
  /// the state of the team performing the task. When the value of a message
  /// received is "ready", the plugin will transition its internal state towards
  /// "ready" too.
  ///
  /// The "ready" state is considered simulation time zero for notifying the
  /// orders to the teams. A <time>1.0</time> inside a <order> element will be
  /// notified 1 second after entering in the "ready" state. The order will be
  /// published using a ROS topic on the topic ${robot_namespace}/order or
  /// ${robot_namespace}/${orders_topic} if the parameter <orders_topic> is passed
  /// in to the plugin. Also, when the plugin is in this state, it will use the
  /// conveyor activation topic to communicate with the Population plugin and
  /// enable the population of the conveyor belt. The element
  /// <conveyor_activation_topic> should match the topic used in the
  /// <activation_topic> of the Population plugin. After enabling the conveyor
  /// belt, the state changes to "go".
  ///
  /// In "go" state, the plugin will be updating the function that processes
  /// the orders. This is essentially checking if it's time to announce a new
  /// order.
  ///
  /// In "finish" state there's nothing to do.
  class GAZEBO_VISIBLE ROSAriacTaskManagerPlugin : public WorldPlugin
  {
    /// \brief Constructor.
  public:
    ROSAriacTaskManagerPlugin();

    /// \brief Destructor.
  public:
    virtual ~ROSAriacTaskManagerPlugin();

    // Documentation inherited.
  public:
    virtual void Load(physics::WorldPtr _world, sdf::ElementPtr _sdf);

    /// \brief Update the plugin.
  protected:
    void OnUpdate();

    /// \brief Decide whether to announce a new order.
  protected:
    void ProcessOrdersToAnnounce(gazebo::common::Time simTime);
    /// \brief Checks if the conditions are met to disable a robot
  protected:
    void ProcessRobotStatus();
    /// \brief Set the assembly station of an AGV on the parameter server
  protected:
    void SetAGVParameter(std::string agv_frame, std::string assembly_station);

    /// \brief Enable control of the conveyor belt.
  protected:
    void EnableConveyorBeltControl();

    /// \brief Trigger/end the sensor blackout if appropriate.
  protected:
    void ProcessSensorBlackout();

    /// \brief Publish competition status.
  protected:
    void PublishStatus(const ros::TimerEvent &);

    /// \brief Start populating the conveyor belt.
  protected:
    void PopulateConveyorBelt();

    /// \brief Callback received when the team requests the competition start.
  public:
    bool HandleStartService(
        std_srvs::Trigger::Request &req, std_srvs::Trigger::Response &res);

    /// \brief Callback received when the team requests the competition end.
  public:
    bool HandleEndService(
        std_srvs::Trigger::Request &req, std_srvs::Trigger::Response &res);

    /// \brief Callback for when a kitting shipment is submitted for inspection.
  public:
    bool HandleSubmitKittingShipmentService(
        ros::ServiceEvent<nist_gear::SubmitShipment::Request, nist_gear::SubmitShipment::Response> &event);
  
  // HandleSubmitShipmentService(
  // ros::ServiceEvent<nist_gear::SubmitShipment::Request, nist_gear::SubmitShipment::Response> & event)

  public:
  bool HandleSubmitAssemblyShipmentService(
 nist_gear::AssemblyStationSubmitShipment::Request &req, nist_gear::AssemblyStationSubmitShipment::Response &res, int station_id);

    // HandleSubmitShipmentService(
    // ros::ServiceEvent<nist_gear::SubmitShipment::Request, nist_gear::SubmitShipment::Response> & event)

  public:
    bool HandleSubmitAssemblyShipmentService(
        nist_gear::AssemblyStationSubmitShipment::Request &req, nist_gear::AssemblyStationSubmitShipment::Response &res, int station_id);

    /// \brief Callback for when a query is made for material locations.
  public:
    bool HandleGetMaterialLocationsService(
        nist_gear::GetMaterialLocations::Request &req, nist_gear::GetMaterialLocations::Response &res);

    /// \brief Callback for when a query is made for material locations.
  public:
    bool HandleAGVDeliverService(
        nist_gear::AGVControl::Request &req, nist_gear::AGVControl::Response &res, int agv_id);

    /// \brief Callback for when a kitting shipment is sent to assembly station.
  public:
    bool HandleSendAgvToASService(
        nist_gear::AGVToAssemblyStation::Request &req, nist_gear::AGVToAssemblyStation::Response &res, int agv_id);

    /// \brief Callback when a tray publishes it's content
  public:
    void OnKittingShipmentContent(nist_gear::DetectedKittingShipment::ConstPtr shipment);
<<<<<<< HEAD
=======

>>>>>>> 1f5b36f4
  public:
    void OnAssemblyShipmentContent(nist_gear::DetectedAssemblyShipment::ConstPtr shipment);

    /// \brief Callback that recieves the contact sensor's messages.
  protected:
    void OnContactsReceived(ConstContactsPtr &_msg);

    /// \brief Callback that recieves the models from the floor deletion plugin
  protected:
    void OnPenaltyReceived(ConstModelPtr &_msg);

    /// \brief Announce an order to participants.
  protected:
    void AnnounceOrder(const ariac::Order &order);

    /// \brief Stop scoring the current order and assign the next order on stack.
  protected:
    void StopCurrentOrder();

    /// \brief Private data pointer.
  private:
    std::unique_ptr<ROSAriacTaskManagerPluginPrivate> dataPtr;
  };
} // namespace gazebo
#endif<|MERGE_RESOLUTION|>--- conflicted
+++ resolved
@@ -164,13 +164,6 @@
   public:
     bool HandleSubmitKittingShipmentService(
         ros::ServiceEvent<nist_gear::SubmitShipment::Request, nist_gear::SubmitShipment::Response> &event);
-  
-  // HandleSubmitShipmentService(
-  // ros::ServiceEvent<nist_gear::SubmitShipment::Request, nist_gear::SubmitShipment::Response> & event)
-
-  public:
-  bool HandleSubmitAssemblyShipmentService(
- nist_gear::AssemblyStationSubmitShipment::Request &req, nist_gear::AssemblyStationSubmitShipment::Response &res, int station_id);
 
     // HandleSubmitShipmentService(
     // ros::ServiceEvent<nist_gear::SubmitShipment::Request, nist_gear::SubmitShipment::Response> & event)
@@ -197,10 +190,7 @@
     /// \brief Callback when a tray publishes it's content
   public:
     void OnKittingShipmentContent(nist_gear::DetectedKittingShipment::ConstPtr shipment);
-<<<<<<< HEAD
-=======
-
->>>>>>> 1f5b36f4
+
   public:
     void OnAssemblyShipmentContent(nist_gear::DetectedAssemblyShipment::ConstPtr shipment);
 
