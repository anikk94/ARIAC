<?xml version="1.0" ?>

<robot name="gantry" xmlns:xacro="http://ros.org/wiki/xacro">
  <xacro:include filename="$(find nist_gear)/robots/ur10/ur_description/urdf/ur10.urdf.macro.xacro"/>
  <xacro:include filename="$(find nist_gear)/robots/ur10/ur_description/urdf/ur.transmission.xacro" />
  <xacro:include filename="$(find nist_gear)/robots/vacuum_gripper/vacuum_gripper.urdf.xacro" />
  <!-- Import Rviz colors -->
  <xacro:include filename="$(find nist_gear)/robots/gantry/gantry_description/urdf/materials.xacro" />
  <gazebo>
    <static>false</static>
    <plugin name="gazebo_ros_control" filename="libgazebo_ros_control.so">
      <robotNamespace>/ariac/gantry</robotNamespace>
      <robotSimType>gazebo_ros_control/DefaultRobotHWSim</robotSimType>
      <legacyModeNS>true</legacyModeNS>
    </plugin>
  </gazebo>

  <!-- Begin: Torso Properties -->
  <!-- conversions -->
  <!-- I couldn't make the simulation work with realistic values, so I tweaked the conversion values -->
  <xacro:property name="mm_to_m" value="0.001"/>
  <xacro:property name="mm2_to_m2" value="0.000001"/>
  <xacro:property name="gr_to_Kg" value="0.001"/>

  <!-- not so negligible, otherwise simulation fails -->
  <xacro:property name="torso_mass" value="${20000*gr_to_Kg}"/>

  <!-- End: Torso Properties -->

  <!-- Rail Properties -->
  <xacro:property name="long_rail_length" value="15.0" />
  <xacro:property name="long_rail_width" value="0.2" />
  <xacro:property name="long_rail_offset" value="-5" />
  <xacro:property name="small_rail_length" value="10.0" />
  <xacro:property name="small_rail_width" value="0.2" />
  <xacro:property name="rail_height" value="2.9" />
  <xacro:property name="rail_thickness" value="0.1" />
  <xacro:property name="torso_height" value="-2.3" />

  <xacro:property name="gantry_arm" value="gantry_arm_" />

  <link name="world" />

  <!--Information on the rails-->
<<<<<<< HEAD
    <link name='long_rail_1'>
      <collision>
        <origin xyz="${-small_rail_length / 2 + long_rail_width / 2} ${long_rail_offset} ${rail_height}" rpy="0 0 0"/>
        <geometry>
          <box size="${long_rail_width} ${long_rail_length} ${rail_thickness}"/>
        </geometry>
      </collision>
      <visual>
        <origin xyz="${-small_rail_length / 2 + long_rail_width / 2} ${long_rail_offset} ${rail_height}" rpy="0 0 0"/>
        <geometry>
          <box size="${long_rail_width} ${long_rail_length} ${rail_thickness}"/>
        </geometry>
      </visual>
      <inertial>
        <origin xyz="0 0 0" rpy="0 0 0"/>
        <mass value="1.0"/>
        <inertia
          ixx="1" ixy="0.0" ixz="0.0"
          iyy="1" iyz="0.0"
          izz="1"/>
      </inertial>
    </link>

    <gazebo reference="long_rail_1">
      <material>Gazebo/DarkGrey</material>
    </gazebo>

    <joint name="rail_1_world" type="fixed">
      <parent link="world"/>
      <child link="long_rail_1"/>
      <origin xyz="-2.0 0.0 0.0" rpy="0.0 0.0 ${-pi/2}"/>
    </joint>

<!-- ============= -->
<!--     Links     -->
<!-- ============= -->

<!-- Link: long_rail_2 -->
    <link name='long_rail_2'>
      <collision>
        <origin xyz="${small_rail_length / 2 - long_rail_width / 2} ${long_rail_offset} ${rail_height}" rpy="0 0 0"/>
        <geometry>
          <box size="${long_rail_width} ${long_rail_length} ${rail_thickness}"/>
        </geometry>
      </collision>
      <visual>
        <origin xyz="${small_rail_length / 2 - long_rail_width / 2} ${long_rail_offset} ${rail_height}" rpy="0 0 0"/>
        <geometry>
          <box size="${long_rail_width} ${long_rail_length} ${rail_thickness}"/>
        </geometry>
      </visual>
      <inertial>
        <origin xyz="0 0 0" rpy="0 0 0"/>
        <mass value="1.0"/>
        <inertia
          ixx="1" ixy="0.0" ixz="0.0"
          iyy="1" iyz="0.0"
          izz="1"/>
      </inertial>
    </link>
    <gazebo reference="long_rail_2">
      <material>Gazebo/DarkGrey</material>
    </gazebo>

    <joint name="rail_2_rail_1" type="fixed">
      <parent link="long_rail_1"/>
      <child link="long_rail_2"/>
      <origin xyz="0.0 0.0 0.0" rpy="0.0 0.0 0.0"/>
    </joint>

    <link name='small_rail'>
      <collision>
        <origin xyz="0 0 0" rpy="0 0 0"/>
        <geometry>
          <box size="${small_rail_width} ${small_rail_length} ${rail_thickness}"/>
        </geometry>
      </collision>
      <visual>
        <origin xyz="0 0 0" rpy="0 0 0"/>
        <geometry>
          <box size="${small_rail_width} ${small_rail_length} ${rail_thickness}"/>
        </geometry>
      </visual>
      <inertial>
        <origin xyz="0 0 0" rpy="0 0 0"/>
        <mass value="1.0"/>
        <inertia
          ixx=".1" ixy="0.0" ixz="0.0"
          iyy="1" iyz="0.0"
          izz=".1"/>
      </inertial>
    </link>
    <gazebo reference="small_rail">
      <material>Gazebo/GreyTransparent</material>
    </gazebo>

<!-- y+ moves the rail left-->
    <joint name="small_long_joint" type="prismatic">
      <parent link="long_rail_2"/>
      <child link="small_rail"/>
      <origin xyz="0.0 0.0 ${rail_height + rail_thickness}" rpy="0.0 0.0 ${pi/2}"/>
      <axis xyz="1 0 0"/>
      <limit lower="${-long_rail_length / 2 + long_rail_offset + small_rail_width / 2}"
	      upper="${long_rail_length / 2 + long_rail_offset - small_rail_width / 2}"
        velocity="1"
        effort="100000"/>
    </joint>



    <link name="torso_base">
      <visual>
        <geometry>
          <mesh filename="package://nist_gear/robots/gantry/gantry_description/meshes/torso_base.dae" scale="2 2 2"/>
        </geometry>
      </visual>
      <collision>
        <geometry>
          <mesh filename="package://nist_gear/robots/gantry/gantry_description/meshes/torso_base.dae" scale="2 2 2"/>
        </geometry>
      </collision>
      <inertial>
        <origin xyz="0 0 0" rpy="0 0 0"/>
        <mass value="1.0"/>
        <inertia
          ixx=".1" ixy="0.0" ixz="0.0"
          iyy="1" iyz="0.0"
          izz=".1"/>
      </inertial>
    </link>

      <gazebo reference="torso_base">
        <material>Gazebo/FlatBlack</material>
        <selfCollide>1</selfCollide>
      </gazebo>

      <joint name="torso_rail_joint" type="prismatic">
        <parent link="small_rail"/>
        <child link="torso_base"/>
        <origin xyz="0 0 ${torso_height}" rpy="${pi} ${pi} ${pi/2}"/>
	      <axis xyz="1 0 0"/>
	        <!--Add a 0.5m buffer for joint limits to avoid self-collisions-->
	        <limit lower="${-small_rail_length / 2 + .5}"
	               upper="${small_rail_length / 2 - .5}"
                 velocity="1"
                 effort="100000"/>
      </joint>

      <link name="torso_main">
        <visual>
          <geometry>
            <mesh filename="package://nist_gear/robots/gantry/gantry_description/meshes/torso_fixed_normals.dae" scale="2 2 2"/>
          </geometry>
        </visual>
        <collision>
          <geometry>
            <mesh filename="package://nist_gear/robots/gantry/gantry_description/meshes/torso_fixed_normals.dae" scale="2 2 2"/>
          </geometry>
        </collision>
        <inertial>
          <origin xyz="0 0 0" rpy="0 0 0"/>
          <mass value="1.0"/>
          <inertia
            ixx=".1" ixy="0.0" ixz="0.0"
            iyy="1" iyz="0.0"
            izz=".1"/>
        </inertial>
        <gazebo>
          <material>
            <script>
              <uri>file://media/materials/scripts/gazebo.material</uri>
              <name>Gazebo/Grey</name>
            </script>
          </material>
        </gazebo>
      </link>

      <gazebo reference="torso_main">
        <selfCollide>1</selfCollide>
      </gazebo>


      <joint name="torso_base_main_joint" type="revolute">
        <parent link="torso_base"/>
        <child link="torso_main"/>
        <origin xyz="0 0 0" rpy="${pi} ${pi} 0"/>
        <axis xyz="0 0 1"/>
	      <limit lower="${-2 * pi}"
	             upper="${2 * pi}"
               velocity="${pi/4}"
               effort="100000"/>
      </joint>


      <!-- Attach arm to torso -->
      <xacro:ur10_robot parent="torso_main" prefix="${gantry_arm}">
        <origin xyz="0.51 0.0 1.3" rpy="0 1.57 0" />
      </xacro:ur10_robot>
      <!-- Load UR10 transmission -->
      <xacro:ur_arm_transmission prefix="${gantry_arm}" />
      <!-- Add vacuum gripper to the arm -->
      <xacro:property name="gantry_wrist_link" value="${gantry_arm}wrist_3_link" />
      <xacro:create_vacuum_gripper prefix="${gantry_arm}" wrist_link="${gantry_wrist_link}" arm_namespace="/ariac/gantry/arm">
        <origin xyz="0 0.1 0" rpy="${90 * 0.0174533} 0 0" />

        <grippable_model_types>
    @[for model_name in possible_products]@
            <type>@(model_name)</type>
    @[end for]@
        </grippable_model_types>
        <drops_info>
    @[if drops]@
          <drops>
            <drop_regions>
    @[for drop_region in drops['drop_regions']]@
              <drop_region>
                <min>@(' '.join(drop_region.min))</min>
                <max>@(' '.join(drop_region.max))</max>
                <destination>@(' '.join(drop_region.destination.xyz)) @(' '.join(drop_region.destination.rpy))</destination>
                <type>@(drop_region.type)</type>
    @[if drop_region.frame != "world"]@
                <frame>@(drop_region.frame)</frame>
    @[end if]@
              </drop_region>
    @[end for]@
            </drop_regions>
          </drops>
    @[end if]@
        </drops_info>
      </xacro:create_vacuum_gripper>

    @[if options['enable_robot_camera']]@
      <gazebo reference="torso_main">
        <sensor name="robot_camera" type="depth">
		<pose>0.42 0.42 1.1 0 ${pi/3} ${3*pi/2}</pose>
          <update_rate>20</update_rate>
          <camera>
            <horizontal_fov>2</horizontal_fov>
            <image>
              <width>848</width>
              <height>480</height>
              <format>R8G8B8</format>
            </image>
            <clip>
              <near>0.05</near>
              <far>5</far>
            </clip>
          </camera>
          <plugin name="rgbd_camera" filename="libgazebo_ros_openni_kinect.so">
            <baseline>0.2</baseline>
            <alwaysOn>true</alwaysOn>
            <updateRate>1.0</updateRate>
            <cameraName>robot_camera</cameraName>
            <imageTopicName>robot_camera/color/image_raw</imageTopicName>
            <cameraInfoTopicName>robot_camera/color/camera_info</cameraInfoTopicName>
            <depthImageTopicName>robot_camera/depth/image_raw</depthImageTopicName>
            <depthImageInfoTopicName>robot_camera/depth/camera_info</depthImageInfoTopicName>
            <pointCloudTopicName>robot_camera/depth/points</pointCloudTopicName>
            <frameName>robot_camera_frame</frameName>
            <pointCloudCutoff>0.5</pointCloudCutoff>
            <pointCloudCutoffMax>3.0</pointCloudCutoffMax>
            <distortionK1>0.00000001</distortionK1>
            <distortionK2>0.00000001</distortionK2>
            <distortionK3>0.00000001</distortionK3>
            <distortionT1>0.00000001</distortionT1>
            <distortionT2>0.00000001</distortionT2>
            <CxPrime>0</CxPrime>
            <Cx>0</Cx>
            <Cy>0</Cy>
            <focalLength>0</focalLength>
            <hackBaseline>0</hackBaseline>
          </plugin>
        </sensor>
      </gazebo>
    @[end if]@

<!-- ==================== -->
<!--     Transmission     -->
<!-- ==================== -->
      <!--Transmissions for the rails and the torso-->
      <transmission name="small_long_transmission">
        <type>transmission_interface/SimpleTransmission</type>
        <joint name="small_long_joint">
          <hardwareInterface>hardware_interface/EffortJointInterface</hardwareInterface>
        </joint>
        <actuator name="small_long_motor">
          <mechanicalReduction>1</mechanicalReduction>
        </actuator>
      </transmission>


      <transmission name="torso_rail_transmission">
        <type>transmission_interface/SimpleTransmission</type>
        <joint name="torso_rail_joint">
          <hardwareInterface>hardware_interface/EffortJointInterface</hardwareInterface>
        </joint>
        <actuator name="torso_rail_motor">
          <mechanicalReduction>10</mechanicalReduction>
        </actuator>
      </transmission>


      <transmission name="torso_base_main_transmission">
        <type>transmission_interface/SimpleTransmission</type>
        <joint name="torso_base_main_joint">
          <hardwareInterface>hardware_interface/EffortJointInterface</hardwareInterface>
        </joint>
        <actuator name="torso_base_main_motor">
          <mechanicalReduction>10</mechanicalReduction>
        </actuator>
      </transmission>
=======
  <link name='long_rail_1'>
    <collision>
      <origin xyz="${-small_rail_length / 2 + long_rail_width / 2} ${long_rail_offset} ${rail_height}" rpy="0 0 0"/>
      <geometry>
        <box size="${long_rail_width} ${long_rail_length} ${rail_thickness}"/>
      </geometry>
    </collision>
    <visual>
      <origin xyz="${-small_rail_length / 2 + long_rail_width / 2} ${long_rail_offset} ${rail_height}" rpy="0 0 0"/>
      <geometry>
        <box size="${long_rail_width} ${long_rail_length} ${rail_thickness}"/>
      </geometry>
    </visual>
    <inertial>
      <origin xyz="0 0 0" rpy="0 0 0"/>
      <mass value="1.0"/>
      <inertia
          ixx="1" ixy="0.0" ixz="0.0"
          iyy="1" iyz="0.0"
          izz="1"/>
    </inertial>
  </link>

  <gazebo reference="long_rail_1">
    <material>Gazebo/DarkGrey</material>
  </gazebo>

  <joint name="rail_1_world" type="fixed">
    <parent link="world"/>
    <child link="long_rail_1"/>
    <origin xyz="-2.0 0.0 0.0" rpy="0.0 0.0 ${-pi/2}"/>
  </joint>

  <!-- Link: long_rail_2 -->
  <link name='long_rail_2'>
    <collision>
      <origin xyz="${small_rail_length / 2 - long_rail_width / 2} ${long_rail_offset} ${rail_height}" rpy="0 0 0"/>
      <geometry>
        <box size="${long_rail_width} ${long_rail_length} ${rail_thickness}"/>
      </geometry>
    </collision>
    <visual>
      <origin xyz="${small_rail_length / 2 - long_rail_width / 2} ${long_rail_offset} ${rail_height}" rpy="0 0 0"/>
      <geometry>
        <box size="${long_rail_width} ${long_rail_length} ${rail_thickness}"/>
      </geometry>
    </visual>
    <inertial>
      <origin xyz="0 0 0" rpy="0 0 0"/>
      <mass value="1.0"/>
      <inertia
          ixx="1" ixy="0.0" ixz="0.0"
          iyy="1" iyz="0.0"
          izz="1"/>
    </inertial>
  </link>
    
  <gazebo reference="long_rail_2">
    <material>Gazebo/DarkGrey</material>
  </gazebo>

  <joint name="rail_2_rail_1" type="fixed">
    <parent link="long_rail_1"/>
    <child link="long_rail_2"/>
    <origin xyz="0.0 0.0 0.0" rpy="0.0 0.0 0.0"/>
  </joint>

  <link name='small_rail'>
    <collision>
      <origin xyz="0 0 0" rpy="0 0 0"/>
      <geometry>
        <box size="${small_rail_width} ${small_rail_length} ${rail_thickness}"/>
      </geometry>
    </collision>
    <visual>
      <origin xyz="0 0 0" rpy="0 0 0"/>
      <geometry>
        <box size="${small_rail_width} ${small_rail_length} ${rail_thickness}"/>
      </geometry>
    </visual>
    <inertial>
      <origin xyz="0 0 0" rpy="0 0 0"/>
      <mass value="1.0"/>
      <inertia
          ixx=".1" ixy="0.0" ixz="0.0"
          iyy="1" iyz="0.0"
          izz=".1"/>
    </inertial>
  </link>
    
  <gazebo reference="small_rail">
    <material>Gazebo/GreyTransparent</material>
  </gazebo>

  <joint name="small_long_joint" type="prismatic">
    <parent link="long_rail_2"/>
    <child link="small_rail"/>
    <origin xyz="0.0 0.0 ${rail_height + rail_thickness}" rpy="0.0 0.0 ${pi/2}"/>
    <axis xyz="1 0 0"/>
    <limit lower="${-long_rail_length / 2 + long_rail_offset + small_rail_width / 2}"
	      upper="${long_rail_length / 2 + long_rail_offset - small_rail_width / 2}"
        velocity="1"
        effort="100000"/>
  </joint>
  
  <link name="torso_base">
    <visual>
      <geometry>
        <mesh filename="package://nist_gear/robots/gantry/gantry_description/meshes/torso_base.dae" scale="2 2 2"/>
      </geometry>
    </visual>
    <collision>
      <geometry>
        <mesh filename="package://nist_gear/robots/gantry/gantry_description/meshes/torso_base.dae" scale="2 2 2"/>
      </geometry>
    </collision>
    <inertial>
      <origin xyz="0 0 0" rpy="0 0 0"/>
      <mass value="1.0"/>
      <inertia
          ixx=".1" ixy="0.0" ixz="0.0"
          iyy="1" iyz="0.0"
          izz=".1"/>
    </inertial>
  </link>

  <gazebo reference="torso_base">
    <material>Gazebo/FlatBlack</material>
    <selfCollide>1</selfCollide>
  </gazebo>

  <joint name="torso_rail_joint" type="prismatic">
    <parent link="small_rail"/>
    <child link="torso_base"/>
    <origin xyz="0 0 ${torso_height}" rpy="${pi} ${pi} ${pi/2}"/>
	  <axis xyz="1 0 0"/>
	  <!--Add a 0.5m buffer for joint limits to avoid self-collisions-->
	  <limit lower="${-small_rail_length / 2 + .5}"
	    upper="${small_rail_length / 2 - .5}"
      velocity="1"
      effort="100000"/>
  </joint>

  <link name="torso_main">
    <visual>
      <geometry>
        <mesh filename="package://nist_gear/robots/gantry/gantry_description/meshes/torso_fixed_normals.dae" scale="2 2 2"/>
      </geometry>
    </visual>
    <collision>
      <geometry>
        <mesh filename="package://nist_gear/robots/gantry/gantry_description/meshes/torso_fixed_normals.dae" scale="2 2 2"/>
      </geometry>
    </collision>
    <inertial>
      <origin xyz="0 0 0" rpy="0 0 0"/>
      <mass value="1.0"/>
      <inertia
        ixx=".1" ixy="0.0" ixz="0.0"
        iyy="1" iyz="0.0"
        izz=".1"/>
    </inertial>
    
    <gazebo>
      <material>
        <script>
          <uri>file://media/materials/scripts/gazebo.material</uri>
          <name>Gazebo/Grey</name>
        </script>
      </material>
    </gazebo>
  </link>

  <gazebo reference="torso_main">
    <selfCollide>1</selfCollide>
  </gazebo>

  <joint name="torso_base_main_joint" type="revolute">
    <parent link="torso_base"/>
      <child link="torso_main"/>
      <origin xyz="0 0 0" rpy="${pi} ${pi} 0"/>
      <axis xyz="0 0 1"/>
	    <limit lower="${-2 * pi}"
	      upper="${2 * pi}"
        velocity="${pi/4}"
        effort="100000"/>
  </joint>
  
  <link name="torso_tray">
    <visual>
      <origin xyz="0 0 0" rpy="0 0 0" />
      <geometry>
        <mesh filename="package://nist_gear/models/gantry_tray/mesh/gantry_tray.dae" scale="0.5 0.5 1.2"/>
      </geometry>
    </visual>
    <collision name="torso_tray_collision">
      <origin xyz="0 0 0" rpy="0 0 0" />
      <geometry>
        <mesh filename="package://nist_gear/models/gantry_tray/mesh/gantry_tray.dae" scale="0.5 0.5 1.2"/>
      </geometry>
    </collision>
    <inertial>
      <origin xyz="0 0 0" rpy="0 0 0"/>
      <mass value="1.0"/>
      <inertia
        ixx="0.0408" ixy="0.0" ixz="0.0"
        iyy="0.02084" iyz="0.0"
        izz="0.0616"/>
    </inertial>
  </link>



  



  <!-- We have to make this a non-fixed joint otherwise it is not recofnized by Gazebo -->
  <!-- The limit will not allow the joint to move -->
  <joint name="torso_main_torso_tray_joint" type="revolute">
    <parent link="torso_main"/>
    <child link="torso_tray"/>
    <origin xyz="-0.017851 0.0 0.637444" rpy="0 0 ${pi/2}"/>
    <axis xyz="0 0 1"/>
    <limit velocity="6.5" effort="1000" lower="0" upper="0" />
  </joint>
  
  <!-- Attach arm to torso -->
  <xacro:ur10_robot parent="torso_main" prefix="${gantry_arm}">
    <origin xyz="0.51 0.0 1.3" rpy="0 1.57 0" />
  </xacro:ur10_robot>
      
  <!-- Load UR10 transmission -->
  <xacro:ur_arm_transmission prefix="${gantry_arm}" />
  
  <!-- Add vacuum gripper to the arm -->
  <xacro:property name="gantry_wrist_link" value="${gantry_arm}wrist_3_link" />
  
  <xacro:create_vacuum_gripper prefix="${gantry_arm}" wrist_link="${gantry_wrist_link}" arm_namespace="/ariac/gantry/arm">
    <origin xyz="0 0.1 0" rpy="${90 * 0.0174533} 0 0" />
    <grippable_model_types>
@[for model_name in possible_products]@
      <type>@(model_name)</type>
@[end for]@
    </grippable_model_types>
    <drops_info>
@[if drops]@
      <drops>
        <drop_regions>
@[for drop_region in drops['drop_regions']]@
          <drop_region>
            <min>@(' '.join(drop_region.min))</min>
            <max>@(' '.join(drop_region.max))</max>
            <destination>@(' '.join(drop_region.destination.xyz)) @(' '.join(drop_region.destination.rpy))</destination>
            <type>@(drop_region.type)</type>
@[if drop_region.frame != "world"]@
            <frame>@(drop_region.frame)</frame>
@[end if]@
          </drop_region>
@[end for]@
        </drop_regions>
      </drops>
@[end if]@
    </drops_info>
  </xacro:create_vacuum_gripper>


>>>>>>> 1f5b36f4


<gazebo>
      <plugin name="gantry_tray_plugin" filename="libROSAriacGantryTrayPlugin.so">
        <tf_frame_name>gantry_tray</tf_frame_name>
        <lock_models_service_name>/ariac/gantry_tray/lock_models</lock_models_service_name>
        <unlock_models_service_name>/ariac/gantry_tray/unlock_models</unlock_models_service_name>
        <contact_sensor_name>gantry_tray_contact</contact_sensor_name>
        <update_rate>20</update_rate>
        <clear_tray_service_name>/ariac/gantry_tray/clear_tray</clear_tray_service_name>
      </plugin>
  </gazebo>

  <!-- Defining the contact sensor for torso_tray -->
  <gazebo reference="torso_tray">
    <sensor name="gantry_tray_contact" type="contact">
      <contact>
        <collision>torso_tray_collision_collision</collision>
      </contact>
      <update_rate>1000.0</update_rate>
      <always_on>1</always_on>
      <plugin name="gantry_tray_plugin" filename="libROSAriacGantryTrayPlugin.so"/>

    </sensor>
    <material>Gazebo/GreyTransparent</material>
  </gazebo>

@[if options['enable_robot_camera']]@
  <gazebo reference="torso_main">
    <sensor name="robot_camera" type="depth">
		  <pose>0.42 0.42 1.1 0 ${pi/3} ${3*pi/2}</pose>
      <update_rate>20</update_rate>
        <camera>
          <horizontal_fov>2</horizontal_fov>
          <image>
            <width>848</width>
            <height>480</height>
            <format>R8G8B8</format>
          </image>
          <clip>
            <near>0.05</near>
            <far>5</far>
          </clip>
        </camera>
        <plugin name="rgbd_camera" filename="libgazebo_ros_openni_kinect.so">
          <baseline>0.2</baseline>
          <alwaysOn>true</alwaysOn>
          <updateRate>1.0</updateRate>
          <cameraName>robot_camera</cameraName>
          <imageTopicName>robot_camera/color/image_raw</imageTopicName>
          <cameraInfoTopicName>robot_camera/color/camera_info</cameraInfoTopicName>
          <depthImageTopicName>robot_camera/depth/image_raw</depthImageTopicName>
          <depthImageInfoTopicName>robot_camera/depth/camera_info</depthImageInfoTopicName>
          <pointCloudTopicName>robot_camera/depth/points</pointCloudTopicName>
          <frameName>robot_camera_frame</frameName>
          <pointCloudCutoff>0.5</pointCloudCutoff>
          <pointCloudCutoffMax>3.0</pointCloudCutoffMax>
          <distortionK1>0.00000001</distortionK1>
          <distortionK2>0.00000001</distortionK2>
          <distortionK3>0.00000001</distortionK3>
          <distortionT1>0.00000001</distortionT1>
          <distortionT2>0.00000001</distortionT2>
          <CxPrime>0</CxPrime>
          <Cx>0</Cx>
          <Cy>0</Cy>
          <focalLength>0</focalLength>
          <hackBaseline>0</hackBaseline>
        </plugin>
      </sensor>
    </gazebo>
@[end if]@

  <!--Transmissions for the rails and the torso-->
  <transmission name="small_long_transmission">
    <type>transmission_interface/SimpleTransmission</type>
    <joint name="small_long_joint">
      <hardwareInterface>hardware_interface/EffortJointInterface</hardwareInterface>
    </joint>
    <actuator name="small_long_motor">
      <mechanicalReduction>1</mechanicalReduction>
    </actuator>
  </transmission>
  
  <transmission name="torso_rail_transmission">
    <type>transmission_interface/SimpleTransmission</type>
    <joint name="torso_rail_joint">
      <hardwareInterface>hardware_interface/EffortJointInterface</hardwareInterface>
    </joint>
    <actuator name="torso_rail_motor">
      <mechanicalReduction>10</mechanicalReduction>
    </actuator>
  </transmission>
  
  <transmission name="torso_base_main_transmission">
    <type>transmission_interface/SimpleTransmission</type>
    <joint name="torso_base_main_joint">
      <hardwareInterface>hardware_interface/EffortJointInterface</hardwareInterface>
    </joint>
    <actuator name="torso_base_main_motor">
      <mechanicalReduction>10</mechanicalReduction>
    </actuator>
  </transmission>
  
  <transmission name="torso_main_torso_tray_transmission">
    <type>transmission_interface/SimpleTransmission</type>
    <joint name="torso_main_torso_tray_joint">
      <hardwareInterface>hardware_interface/EffortJointInterface</hardwareInterface>
    </joint>
    <actuator name="torso_main_tray_main_motor">
      <mechanicalReduction>10</mechanicalReduction>
    </actuator>
  </transmission>
</robot><|MERGE_RESOLUTION|>--- conflicted
+++ resolved
@@ -42,319 +42,6 @@
   <link name="world" />
 
   <!--Information on the rails-->
-<<<<<<< HEAD
-    <link name='long_rail_1'>
-      <collision>
-        <origin xyz="${-small_rail_length / 2 + long_rail_width / 2} ${long_rail_offset} ${rail_height}" rpy="0 0 0"/>
-        <geometry>
-          <box size="${long_rail_width} ${long_rail_length} ${rail_thickness}"/>
-        </geometry>
-      </collision>
-      <visual>
-        <origin xyz="${-small_rail_length / 2 + long_rail_width / 2} ${long_rail_offset} ${rail_height}" rpy="0 0 0"/>
-        <geometry>
-          <box size="${long_rail_width} ${long_rail_length} ${rail_thickness}"/>
-        </geometry>
-      </visual>
-      <inertial>
-        <origin xyz="0 0 0" rpy="0 0 0"/>
-        <mass value="1.0"/>
-        <inertia
-          ixx="1" ixy="0.0" ixz="0.0"
-          iyy="1" iyz="0.0"
-          izz="1"/>
-      </inertial>
-    </link>
-
-    <gazebo reference="long_rail_1">
-      <material>Gazebo/DarkGrey</material>
-    </gazebo>
-
-    <joint name="rail_1_world" type="fixed">
-      <parent link="world"/>
-      <child link="long_rail_1"/>
-      <origin xyz="-2.0 0.0 0.0" rpy="0.0 0.0 ${-pi/2}"/>
-    </joint>
-
-<!-- ============= -->
-<!--     Links     -->
-<!-- ============= -->
-
-<!-- Link: long_rail_2 -->
-    <link name='long_rail_2'>
-      <collision>
-        <origin xyz="${small_rail_length / 2 - long_rail_width / 2} ${long_rail_offset} ${rail_height}" rpy="0 0 0"/>
-        <geometry>
-          <box size="${long_rail_width} ${long_rail_length} ${rail_thickness}"/>
-        </geometry>
-      </collision>
-      <visual>
-        <origin xyz="${small_rail_length / 2 - long_rail_width / 2} ${long_rail_offset} ${rail_height}" rpy="0 0 0"/>
-        <geometry>
-          <box size="${long_rail_width} ${long_rail_length} ${rail_thickness}"/>
-        </geometry>
-      </visual>
-      <inertial>
-        <origin xyz="0 0 0" rpy="0 0 0"/>
-        <mass value="1.0"/>
-        <inertia
-          ixx="1" ixy="0.0" ixz="0.0"
-          iyy="1" iyz="0.0"
-          izz="1"/>
-      </inertial>
-    </link>
-    <gazebo reference="long_rail_2">
-      <material>Gazebo/DarkGrey</material>
-    </gazebo>
-
-    <joint name="rail_2_rail_1" type="fixed">
-      <parent link="long_rail_1"/>
-      <child link="long_rail_2"/>
-      <origin xyz="0.0 0.0 0.0" rpy="0.0 0.0 0.0"/>
-    </joint>
-
-    <link name='small_rail'>
-      <collision>
-        <origin xyz="0 0 0" rpy="0 0 0"/>
-        <geometry>
-          <box size="${small_rail_width} ${small_rail_length} ${rail_thickness}"/>
-        </geometry>
-      </collision>
-      <visual>
-        <origin xyz="0 0 0" rpy="0 0 0"/>
-        <geometry>
-          <box size="${small_rail_width} ${small_rail_length} ${rail_thickness}"/>
-        </geometry>
-      </visual>
-      <inertial>
-        <origin xyz="0 0 0" rpy="0 0 0"/>
-        <mass value="1.0"/>
-        <inertia
-          ixx=".1" ixy="0.0" ixz="0.0"
-          iyy="1" iyz="0.0"
-          izz=".1"/>
-      </inertial>
-    </link>
-    <gazebo reference="small_rail">
-      <material>Gazebo/GreyTransparent</material>
-    </gazebo>
-
-<!-- y+ moves the rail left-->
-    <joint name="small_long_joint" type="prismatic">
-      <parent link="long_rail_2"/>
-      <child link="small_rail"/>
-      <origin xyz="0.0 0.0 ${rail_height + rail_thickness}" rpy="0.0 0.0 ${pi/2}"/>
-      <axis xyz="1 0 0"/>
-      <limit lower="${-long_rail_length / 2 + long_rail_offset + small_rail_width / 2}"
-	      upper="${long_rail_length / 2 + long_rail_offset - small_rail_width / 2}"
-        velocity="1"
-        effort="100000"/>
-    </joint>
-
-
-
-    <link name="torso_base">
-      <visual>
-        <geometry>
-          <mesh filename="package://nist_gear/robots/gantry/gantry_description/meshes/torso_base.dae" scale="2 2 2"/>
-        </geometry>
-      </visual>
-      <collision>
-        <geometry>
-          <mesh filename="package://nist_gear/robots/gantry/gantry_description/meshes/torso_base.dae" scale="2 2 2"/>
-        </geometry>
-      </collision>
-      <inertial>
-        <origin xyz="0 0 0" rpy="0 0 0"/>
-        <mass value="1.0"/>
-        <inertia
-          ixx=".1" ixy="0.0" ixz="0.0"
-          iyy="1" iyz="0.0"
-          izz=".1"/>
-      </inertial>
-    </link>
-
-      <gazebo reference="torso_base">
-        <material>Gazebo/FlatBlack</material>
-        <selfCollide>1</selfCollide>
-      </gazebo>
-
-      <joint name="torso_rail_joint" type="prismatic">
-        <parent link="small_rail"/>
-        <child link="torso_base"/>
-        <origin xyz="0 0 ${torso_height}" rpy="${pi} ${pi} ${pi/2}"/>
-	      <axis xyz="1 0 0"/>
-	        <!--Add a 0.5m buffer for joint limits to avoid self-collisions-->
-	        <limit lower="${-small_rail_length / 2 + .5}"
-	               upper="${small_rail_length / 2 - .5}"
-                 velocity="1"
-                 effort="100000"/>
-      </joint>
-
-      <link name="torso_main">
-        <visual>
-          <geometry>
-            <mesh filename="package://nist_gear/robots/gantry/gantry_description/meshes/torso_fixed_normals.dae" scale="2 2 2"/>
-          </geometry>
-        </visual>
-        <collision>
-          <geometry>
-            <mesh filename="package://nist_gear/robots/gantry/gantry_description/meshes/torso_fixed_normals.dae" scale="2 2 2"/>
-          </geometry>
-        </collision>
-        <inertial>
-          <origin xyz="0 0 0" rpy="0 0 0"/>
-          <mass value="1.0"/>
-          <inertia
-            ixx=".1" ixy="0.0" ixz="0.0"
-            iyy="1" iyz="0.0"
-            izz=".1"/>
-        </inertial>
-        <gazebo>
-          <material>
-            <script>
-              <uri>file://media/materials/scripts/gazebo.material</uri>
-              <name>Gazebo/Grey</name>
-            </script>
-          </material>
-        </gazebo>
-      </link>
-
-      <gazebo reference="torso_main">
-        <selfCollide>1</selfCollide>
-      </gazebo>
-
-
-      <joint name="torso_base_main_joint" type="revolute">
-        <parent link="torso_base"/>
-        <child link="torso_main"/>
-        <origin xyz="0 0 0" rpy="${pi} ${pi} 0"/>
-        <axis xyz="0 0 1"/>
-	      <limit lower="${-2 * pi}"
-	             upper="${2 * pi}"
-               velocity="${pi/4}"
-               effort="100000"/>
-      </joint>
-
-
-      <!-- Attach arm to torso -->
-      <xacro:ur10_robot parent="torso_main" prefix="${gantry_arm}">
-        <origin xyz="0.51 0.0 1.3" rpy="0 1.57 0" />
-      </xacro:ur10_robot>
-      <!-- Load UR10 transmission -->
-      <xacro:ur_arm_transmission prefix="${gantry_arm}" />
-      <!-- Add vacuum gripper to the arm -->
-      <xacro:property name="gantry_wrist_link" value="${gantry_arm}wrist_3_link" />
-      <xacro:create_vacuum_gripper prefix="${gantry_arm}" wrist_link="${gantry_wrist_link}" arm_namespace="/ariac/gantry/arm">
-        <origin xyz="0 0.1 0" rpy="${90 * 0.0174533} 0 0" />
-
-        <grippable_model_types>
-    @[for model_name in possible_products]@
-            <type>@(model_name)</type>
-    @[end for]@
-        </grippable_model_types>
-        <drops_info>
-    @[if drops]@
-          <drops>
-            <drop_regions>
-    @[for drop_region in drops['drop_regions']]@
-              <drop_region>
-                <min>@(' '.join(drop_region.min))</min>
-                <max>@(' '.join(drop_region.max))</max>
-                <destination>@(' '.join(drop_region.destination.xyz)) @(' '.join(drop_region.destination.rpy))</destination>
-                <type>@(drop_region.type)</type>
-    @[if drop_region.frame != "world"]@
-                <frame>@(drop_region.frame)</frame>
-    @[end if]@
-              </drop_region>
-    @[end for]@
-            </drop_regions>
-          </drops>
-    @[end if]@
-        </drops_info>
-      </xacro:create_vacuum_gripper>
-
-    @[if options['enable_robot_camera']]@
-      <gazebo reference="torso_main">
-        <sensor name="robot_camera" type="depth">
-		<pose>0.42 0.42 1.1 0 ${pi/3} ${3*pi/2}</pose>
-          <update_rate>20</update_rate>
-          <camera>
-            <horizontal_fov>2</horizontal_fov>
-            <image>
-              <width>848</width>
-              <height>480</height>
-              <format>R8G8B8</format>
-            </image>
-            <clip>
-              <near>0.05</near>
-              <far>5</far>
-            </clip>
-          </camera>
-          <plugin name="rgbd_camera" filename="libgazebo_ros_openni_kinect.so">
-            <baseline>0.2</baseline>
-            <alwaysOn>true</alwaysOn>
-            <updateRate>1.0</updateRate>
-            <cameraName>robot_camera</cameraName>
-            <imageTopicName>robot_camera/color/image_raw</imageTopicName>
-            <cameraInfoTopicName>robot_camera/color/camera_info</cameraInfoTopicName>
-            <depthImageTopicName>robot_camera/depth/image_raw</depthImageTopicName>
-            <depthImageInfoTopicName>robot_camera/depth/camera_info</depthImageInfoTopicName>
-            <pointCloudTopicName>robot_camera/depth/points</pointCloudTopicName>
-            <frameName>robot_camera_frame</frameName>
-            <pointCloudCutoff>0.5</pointCloudCutoff>
-            <pointCloudCutoffMax>3.0</pointCloudCutoffMax>
-            <distortionK1>0.00000001</distortionK1>
-            <distortionK2>0.00000001</distortionK2>
-            <distortionK3>0.00000001</distortionK3>
-            <distortionT1>0.00000001</distortionT1>
-            <distortionT2>0.00000001</distortionT2>
-            <CxPrime>0</CxPrime>
-            <Cx>0</Cx>
-            <Cy>0</Cy>
-            <focalLength>0</focalLength>
-            <hackBaseline>0</hackBaseline>
-          </plugin>
-        </sensor>
-      </gazebo>
-    @[end if]@
-
-<!-- ==================== -->
-<!--     Transmission     -->
-<!-- ==================== -->
-      <!--Transmissions for the rails and the torso-->
-      <transmission name="small_long_transmission">
-        <type>transmission_interface/SimpleTransmission</type>
-        <joint name="small_long_joint">
-          <hardwareInterface>hardware_interface/EffortJointInterface</hardwareInterface>
-        </joint>
-        <actuator name="small_long_motor">
-          <mechanicalReduction>1</mechanicalReduction>
-        </actuator>
-      </transmission>
-
-
-      <transmission name="torso_rail_transmission">
-        <type>transmission_interface/SimpleTransmission</type>
-        <joint name="torso_rail_joint">
-          <hardwareInterface>hardware_interface/EffortJointInterface</hardwareInterface>
-        </joint>
-        <actuator name="torso_rail_motor">
-          <mechanicalReduction>10</mechanicalReduction>
-        </actuator>
-      </transmission>
-
-
-      <transmission name="torso_base_main_transmission">
-        <type>transmission_interface/SimpleTransmission</type>
-        <joint name="torso_base_main_joint">
-          <hardwareInterface>hardware_interface/EffortJointInterface</hardwareInterface>
-        </joint>
-        <actuator name="torso_base_main_motor">
-          <mechanicalReduction>10</mechanicalReduction>
-        </actuator>
-      </transmission>
-=======
   <link name='long_rail_1'>
     <collision>
       <origin xyz="${-small_rail_length / 2 + long_rail_width / 2} ${long_rail_offset} ${rail_height}" rpy="0 0 0"/>
@@ -622,7 +309,6 @@
   </xacro:create_vacuum_gripper>
 
 
->>>>>>> 1f5b36f4
 
 
 <gazebo>
