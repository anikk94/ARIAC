--- conflicted
+++ resolved
@@ -93,14 +93,10 @@
   submitted_shipment_info.submit_time = time;
   submitted_shipment_info.type = type; //--type of the shipment, e.g., order_0_shipment_0
   submitted_shipment_info.station = actual_station;
-<<<<<<< HEAD
-  // gzdbg << "actual_station\n";
-=======
   
  
   
   
->>>>>>> 1f5b36f4
   submitted_shipment_info.shipment = nist_gear::DetectedKittingShipment::ConstPtr(new nist_gear::DetectedKittingShipment(shipment));
 
   boost::mutex::scoped_lock mutexLock(this->mutex);
@@ -378,7 +374,6 @@
   else if ("agv2" == desired_shipment.agv_id)
   {
     scorer.is_kitting_correct_agv = "agv2::kit_tray_2::kit_tray_2::tray" == actual_shipment.destination_id;
-<<<<<<< HEAD
   }
   else if ("agv3" == desired_shipment.agv_id)
   {
@@ -722,40 +717,7 @@
   }
   else if ("as4" == desired_shipment.station_id)
   {
-=======
-  }
-  else if ("agv3" == desired_shipment.agv_id)
-  {
-    scorer.is_kitting_correct_agv = "agv3::kit_tray_3::kit_tray_3::tray" == actual_shipment.destination_id;
-  }
-  else if ("agv4" == desired_shipment.agv_id)
-  {
-    scorer.is_kitting_correct_agv = "agv4::kit_tray_4::kit_tray_4::tray" == actual_shipment.destination_id;
-  }
-  else
-  {
-    gzerr << "[ARIAC ERROR] desired shipment agv invalid:" << desired_shipment.agv_id << "\n";
-  }
-
-  // ROS_WARN_STREAM("desired station: " << desired_shipment.station_id);
-  // ROS_WARN_STREAM("actual station: " << station);
-
-  //--make sure the AGV was sent to the correct station
-  if ("as1" == desired_shipment.station_id)
-  {
-    scorer.is_kitting_correct_destination = "as1" == station;
-  }
-  else if ("as2" == desired_shipment.station_id)
-  {
-    scorer.is_kitting_correct_destination = "as2" == station;
-  }
-  else if ("as3" == desired_shipment.station_id)
-  {
-    scorer.is_kitting_correct_destination = "as3" == station;
-  }
-  else if ("as4" == desired_shipment.station_id)
-  {
-    scorer.is_kitting_correct_destination = "as4" == station;
+    scorer.correctStation = "as4" == station;
   }
   else
   {
@@ -1004,7 +966,7 @@
 
   if (!is_missing_products)
   {
-    scorer.is_kitting_shipment_submitted = true;
+    scorer.is_assembly_shipment_complete = true;
   }
   if (!has_faulty_product && !has_unwanted_product && !is_missing_products)
   {
@@ -1021,317 +983,5 @@
       }
     }
   }
-
-  return scorer;
-}
-
-/**
- * @brief Compute the score of an assembly shipment
- */
-ariac::AssemblyShipmentScore AriacScorer::GetAssemblyShipmentScore(
-    gazebo::common::Time submit_time,
-    const nist_gear::AssemblyShipment &desired_shipment,
-    const nist_gear::DetectedAssemblyShipment &actual_shipment, std::string station)
-{
-  gzdbg << "GetAssemblyShipmentScore\n";
-  ariac::AssemblyShipmentScore scorer;
-  scorer.is_assembly_shipment_submitted = true;
-  scorer.submit_time = submit_time;
-
-  bool has_faulty_product = false;
-  bool is_missing_products = false;
-
-  bool has_unwanted_product = false;
-  scorer.productOnlyTypePresence = 0;
-  scorer.productTypeAndColorPresence = 0;
-  scorer.allProductsBonus = 0;
-  scorer.productPose = 0;
-  scorer.correctStation = false;
-
-  // ROS_WARN_STREAM("desired station: " << desired_shipment.station_id);
-  // ROS_WARN_STREAM("actual station: " << station);
-
-  //--make sure the assembly was performed at the correct station
-  if ("as1" == desired_shipment.station_id)
-  {
-    scorer.correctStation = "as1" == station;
-  }
-  else if ("as2" == desired_shipment.station_id)
-  {
-    scorer.correctStation = "as2" == station;
-  }
-  else if ("as3" == desired_shipment.station_id)
-  {
-    scorer.correctStation = "as3" == station;
-  }
-  else if ("as4" == desired_shipment.station_id)
-  {
->>>>>>> 1f5b36f4
-    scorer.correctStation = "as4" == station;
-  }
-  else
-  {
-    gzerr << "[ARIAC ERROR] desired shipment station invalid:" << desired_shipment.station_id << "\n";
-  }
-  // Separate faulty and non-faulty products
-  std::vector<nist_gear::DetectedProduct> detected_non_faulty_products;
-  for (const auto &actual_product : actual_shipment.products)
-  {
-    if (actual_product.is_faulty)
-    {
-      has_faulty_product = true;
-    }
-    else
-    {
-      detected_non_faulty_products.push_back(actual_product);
-    }
-  }
-
-  //+1 point for each product of correct type
-  //make a copy of non faulty products
-  //we will work with this vector for actual products in the trays
-  std::vector<nist_gear::DetectedProduct> tmp_non_faulty_products;
-  tmp_non_faulty_products = detected_non_faulty_products;
-  //--check product type is correct even if color is wrong
-  for (size_t d = 0; d < desired_shipment.products.size(); ++d)
-  {
-    // bool found_exact_product_type = false;
-
-    auto desired_product = desired_shipment.products[d].type;
-    auto desired_product_name = desired_product;
-    // ROS_WARN_STREAM("desired_product_name: " << desired_product_name);
-
-    //--keep only the product type and remove the product colot
-    //-- e.g., assembly_battery_blue becomes assembly_battery
-    auto desired_product_type = desired_product.erase(desired_product.rfind('_'));
-    // ROS_WARN_STREAM("desired_product_type: " << desired_product_type);
-
-    for (size_t a = 0; a < tmp_non_faulty_products.size(); ++a)
-    {
-      auto actual_product_name = tmp_non_faulty_products[a].type;
-
-      //--In the case the actual_product_name has the following format: agv2::tray_2::assembly_battery_blue
-      auto pos = actual_product_name.rfind(':');
-      if (pos != std::string::npos)
-      {
-        actual_product_name.erase(0, pos + 1);
-      }
-      //--now, let's grab only the type of the product and discard the color
-      auto actual_product_type = actual_product_name.erase(actual_product_name.rfind('_'));
-
-      if (desired_product_type.compare(actual_product_type) == 0)
-      {
-        // found_exact_product_type = true;
-
-        //--give 1pt for correct type
-        scorer.productOnlyTypePresence++;
-        //--we are done with this part
-        //@todo: Do not remove this part yet
-        tmp_non_faulty_products.erase(tmp_non_faulty_products.begin() + a);
-        break;
-      }
-    }
-
-    // if (!found_exact_product_type)
-    // {
-    //   for (size_t a = 0; a < tmp_non_faulty_products.size(); ++a)
-    //   {
-    //     auto actual_product = tmp_non_faulty_products[a].type;
-    //     //std::cout << "Checking with actual part: " << actual_product << std::endl;
-    //     //--get only part type ex: gear_part from gear_part_blue
-    //     auto actual_product_type = actual_product.erase(actual_product.rfind('_'));
-    //     //std::cout << "Actual type: " << actual_product_type << std::endl;
-
-    //     //std::cout << "Desired type: " << desired_product_type << std::endl;
-
-    //     if (desired_product_type.compare(actual_product_type) == 0)
-    //     {
-    //       //--give 1pt for correct type
-    //       scorer.productOnlyTypePresence++;
-    //       //std::cout << "+1 pt for matching type" << std::endl;
-    //       //--we are done with this part
-    //       tmp_non_faulty_products.erase(tmp_non_faulty_products.begin() + a);
-    //       // found_exact_product=true;
-    //       break;
-    //     }
-    //   }
-    // }
-  }
-
-  //+1 pt if color is correct (part type has to be correct)
-  //--e.g., if 'assembly_battery_red' is required but 'assembly_pump_red' is provided
-  //--then no point is awarded even though the wrong product is red
-
-  // Map of product type to indexes in desired products (first) and indexes in non faulty actual products (second)
-  std::map<std::string, std::pair<std::vector<size_t>, std::vector<size_t>>> product_type_map;
-
-  for (size_t d = 0; d < desired_shipment.products.size(); ++d)
-  {
-    const auto &desired_product = desired_shipment.products[d];
-    auto &mapping = product_type_map[desired_product.type];
-    mapping.first.push_back(d);
-  }
-
-  for (size_t a = 0; a < detected_non_faulty_products.size(); ++a)
-  {
-    auto &actual_product = detected_non_faulty_products[a];
-    // ROS_WARN_STREAM("actual_product " << actual_product.type);
-    //--if the name contains :: then clean the name
-
-    auto pos = actual_product.type.rfind(':');
-    if (pos != std::string::npos)
-    {
-      actual_product.type.erase(0, pos + 1);
-    }
-    if (0u == product_type_map.count(actual_product.type))
-    {
-      // since desired products were put into the type map first, this product must be unwanted
-      has_unwanted_product = true;
-      continue;
-    }
-    auto &mapping = product_type_map.at(actual_product.type);
-    mapping.second.push_back(a);
-  }
-
-  for (const auto &type_pair : product_type_map)
-  {
-    const std::vector<size_t> &desired_indexes = type_pair.second.first;
-    const std::vector<size_t> &actual_indexes = type_pair.second.second;
-    auto product_name = type_pair.first;
-    // ROS_WARN_STREAM("desired_indexes: "<< desired_indexes.size());
-    // ROS_WARN_STREAM("actual_indexes: "<< actual_indexes.size());
-    // ROS_WARN_STREAM("product_name: "<< product_name);
-
-    if (desired_indexes.size() > actual_indexes.size())
-    {
-      is_missing_products = true;
-    }
-    else if (desired_indexes.size() < actual_indexes.size())
-    {
-      has_unwanted_product = true;
-    }
-
-    // no point in trying to score this type if there are none delivered
-    if (actual_indexes.empty())
-    {
-      continue;
-    }
-
-    scorer.productTypeAndColorPresence += std::min(desired_indexes.size(), actual_indexes.size());
-
-    double contributing_pose_score = 0;
-    size_t num_indices = std::max(desired_indexes.size(), actual_indexes.size());
-    // ROS_WARN_STREAM("num_indices: "<< num_indices);
-    std::vector<size_t> permutation(num_indices);
-    for (size_t i = 0; i < num_indices; ++i)
-    {
-      permutation[i] = i;
-    }
-    // Now iterate through all permutations of actual matched with desired to find the highest pose score
-    do
-    {
-      double permutation_pose_score = 0;
-      for (size_t d = 0; d < desired_indexes.size(); ++d)
-      {
-        const size_t actual_index_index = permutation[d];
-        if (actual_index_index >= actual_indexes.size())
-        {
-          // There were fewer actual products than the order called for
-          continue;
-        }
-        const auto &desired_product = desired_shipment.products[desired_indexes[d]];
-        const auto &actual_product = detected_non_faulty_products[actual_indexes[actual_index_index]];
-
-        // Add points for each product in the correct pose
-        const double translation_target = 0.03; // 3 cm
-        const double orientation_target = 0.1;  // 0.1 rad
-        // get translation distance
-        ignition::math::Vector3d posnDiff(
-            desired_product.pose.position.x - actual_product.pose.position.x,
-            desired_product.pose.position.y - actual_product.pose.position.y,
-            0);
-        // ROS_WARN_STREAM("desired_product.pose: " << desired_product.pose.position.x << ", " << desired_product.pose.position.y);
-        // ROS_WARN_STREAM("actual_product.pose: " << actual_product.pose.position.x << ", " << actual_product.pose.position.y);
-
-        const double distance = posnDiff.Length();
-        // ROS_WARN_STREAM("distance: " << distance);
-
-        // ROS_WARN_STREAM("desired_product.orientation: " << desired_product.pose.orientation.x
-        //                                                         << ", " << desired_product.pose.orientation.y
-        //                                                         << ", " << desired_product.pose.orientation.z
-        //                                                         << ", " << desired_product.pose.orientation.w);
-
-        // ROS_WARN_STREAM("actual_product.orientation: " << actual_product.pose.orientation.x
-        //                                                         << ", " << actual_product.pose.orientation.y
-        //                                                         << ", " << actual_product.pose.orientation.z
-        //                                                         << ", " << actual_product.pose.orientation.w);
-
-        if (distance > translation_target)
-        {
-          // Skipping product because translation error is too big
-          continue;
-        }
-
-        ignition::math::Quaterniond orderOrientation(
-            desired_product.pose.orientation.w,
-            desired_product.pose.orientation.x,
-            desired_product.pose.orientation.y,
-            desired_product.pose.orientation.z);
-
-        ignition::math::Quaterniond objOrientation(
-            actual_product.pose.orientation.w,
-            actual_product.pose.orientation.x,
-            actual_product.pose.orientation.y,
-            actual_product.pose.orientation.z);
-
-        // Filter products that aren't in the appropriate orientation (loosely).
-        // If the quaternions represent the same orientation, q1 = +-q2 => q1.dot(q2) = +-1
-        const double orientationDiff = objOrientation.Dot(orderOrientation);
-        // TODO: this value can probably be derived using relationships between
-        // euler angles and quaternions.
-        const double quaternionDiffThresh = 0.05;
-        if (std::abs(orientationDiff) < (1.0 - quaternionDiffThresh))
-        {
-          // Skipping product because it is not in the correct orientation (roughly)
-          continue;
-        }
-
-        // Filter the yaw based on a threshold set in radians (more user-friendly).
-        // Account for wrapping in angles. E.g. -pi compared with pi should "pass".
-        double angleDiff = objOrientation.Yaw() - orderOrientation.Yaw();
-        if ((std::abs(angleDiff) < orientation_target) || (std::abs(std::abs(angleDiff) - 2 * M_PI) <= orientation_target))
-        {
-          permutation_pose_score += 1.0;
-        }
-      }
-      if (permutation_pose_score > contributing_pose_score)
-      {
-        contributing_pose_score = permutation_pose_score;
-      }
-    } while (std::next_permutation(permutation.begin(), permutation.end()));
-
-    // Add the pose score contributed by the highest scoring permutation
-    scorer.productPose += contributing_pose_score;
-  }
-
-  if (!is_missing_products)
-  {
-    scorer.is_assembly_shipment_complete = true;
-  }
-  if (!has_faulty_product && !has_unwanted_product && !is_missing_products)
-  {
-    //--allProductsBonus is applied for each product if
-    //-- correct type is true AND correct color is true AND correct pose is true
-    if (scorer.productPose > 0)
-    {
-      if (scorer.productTypeAndColorPresence > 0)
-      {
-        if (scorer.productOnlyTypePresence > 0)
-        {
-          scorer.allProductsBonus++;
-        }
-      }
-    }
-  }
   return scorer;
 }