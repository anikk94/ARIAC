@{
import em, StringIO, os
def expand_snippet(filename, data=locals()):
    output = StringIO.StringIO()
    interpreter = em.Interpreter(output=output)
    interpreter.include(os.path.join(world_dir, 'snippet', filename), data)
    print output.getvalue()
}@
<?xml version="1.0" ?>
<sdf version="1.5">
<<<<<<< HEAD
  <world name="ariac2021_world">
=======
  <world name="world">
>>>>>>> 1f5b36f4
    <!-- Set the initial camera pose to be looking at the workspace. -->
    <gui fullscreen='0'>
      <camera name='user_camera'>
        <!-- pretty overview shot-->
        <pose frame=''>6.72633 4.82882 7.2056 0 0.485796 -2.71512</pose>
        <view_controller>orbit</view_controller>
        <projection_type>perspective</projection_type>
      </camera>
    </gui>
@[if options['unthrottled_physics_update']]@
    <physics type='ode'>
      <max_step_size>0.001</max_step_size>
      <real_time_factor>1</real_time_factor>
      <real_time_update_rate>0</real_time_update_rate>
    </physics>
@[end if]@
@[if not options['disable_shadows']]@
    <!-- Disable shadows. -->
    <scene>
      <shadows>false</shadows>
    </scene>
@[end if]@

@[if drops and options['visualize_drop_regions']]@
@[  for drop_region in drops['drop_regions']]@
@[    if drop_region.frame == "world"]@
    <!-- Display the drop regions in Gazebo -->
    <model name="@(drop_region.name)">
        <pose>@(' '.join([str((float(drop_region.min[i]) + float(drop_region.max[i])) * 0.5) for i in range(3)])) 0 0 0</pose>
        <static>true</static>
        <link name="link">
          <visual name="visual">
            <geometry>
            <box>
              <size>@(' '.join([str(float(drop_region.max[i]) - float(drop_region.min[i])) for i in range(3)]))</size>
            </box>
            </geometry>
          </visual>
        </link>
     </model>
@[    end if]@
@[  end for]@
@[end if]@
      <!-- A global light source -->
      <light type="directional" name="sun">
        <cast_shadows>true</cast_shadows>
        <pose>0 0 10 0 0 0</pose>
        <diffuse>0.8 0.8 0.8 1</diffuse>
        <specular>0.2 0.2 0.2 1</specular>
        <attenuation>
          <range>1000</range>
          <constant>0.9</constant>
          <linear>0.01</linear>
          <quadratic>0.001</quadratic>
        </attenuation>
        <direction>-0.5 0.1 -0.9</direction>
      </light>
      <!-- A directed light source -->
      <light name="camera_spot_light" type='spot'>
        <pose>14 -3.0 3.0 -1.55 0.0 -1.62</pose>
        <diffuse>0.5 0.5 0.5 1</diffuse>
        <specular>0.1 0.1 0.1 1</specular>
        <direction>0 0 -1</direction>
        <attenuation>
          <range>50</range>
          <constant>0.5</constant>
          <linear>0.01</linear>
          <quadratic>0.001</quadratic>
        </attenuation>
        <cast_shadows>0</cast_shadows>
        <spot>
          <inner_angle>0.6</inner_angle>
          <outer_angle>1</outer_angle>
          <falloff>1</falloff>
        </spot>
      </light>
      <!-- A directed light source -->
      <light name="camera_spot_light_1" type='point'>
        <pose>-7 0 3.0 0 0.0 0</pose>
        <diffuse>127 127 127 255</diffuse>
        <specular>25 25 25 255</specular>
        <attenuation>
          <range>20</range>
          <constant>0.5</constant>
          <linear>0.01</linear>
          <quadratic>0.001</quadratic>
        </attenuation>
        <cast_shadows>0</cast_shadows>
        <spot>
          <inner_angle>0.6</inner_angle>
          <outer_angle>1</outer_angle>
          <falloff>1</falloff>
        </spot>
      </light>

      <!-- Models for aesthetics -->
      <model name="CageFactory1">
        <include>
          <static>true</static>
          <uri>model://cage_factory</uri>
        </include>
        <pose frame=''>-17.6 -0.5 0. 0 0 0</pose>
<<<<<<< HEAD
      </model>
      <model name="CageFactory2">
=======
      </model>
      <model name="CageFactory2">
        <include>
          <static>true</static>
          <uri>model://cage_factory</uri>
        </include>
        <pose frame=''>-17.6 4.8 0. 0 0 0</pose>
      </model>
      <model name="CageFactory3">
>>>>>>> 1f5b36f4
        <include>
          <static>true</static>
          <uri>model://cage_factory</uri>
        </include>
<<<<<<< HEAD
        <pose frame=''>-17.6 4.8 0. 0 0 0</pose>
      </model>
      <!-- <model name="CageFactory3">
        <include>
          <static>true</static>
          <uri>model://cage_factory</uri>
        </include>
        <pose frame=''>-17.0 -2.03 2.6 0 0 3.1415</pose>
      </model> -->
=======
        <pose frame=''>-17.0 -2.03 2.6 0 0 3.1415</pose>
      </model>
>>>>>>> 1f5b36f4
      <model name="FactoryShelf1">
        <include>
          <static>true</static>
          <uri>model://factory_shelf</uri>
        </include>
        <pose frame=''>-2.36 -6.87 0.015890 0 0 -1.570048</pose>
      </model>
      <model name="FactoryShelf2">
        <include>
          <static>true</static>
          <uri>model://factory_shelf</uri>
        </include>
        <pose frame=''>-4.715 -6.238 0.015890 0 0 1.570048</pose>
      </model>
      <model name="FactoryShelf3">
        <include>
          <static>true</static>
          <uri>model://factory_shelf</uri>
        </include>
        <pose frame=''>-7.0708 -6.238 0.015890 0 0 1.570048</pose>
      </model>
      <model name="FactoryShelf4">
        <include>
          <static>true</static>
          <uri>model://factory_shelf</uri>
        </include>
        <pose frame=''>-9.4262 -6.238 0.015890 0 0 1.570048</pose>
      </model>
      <model name="FactoryShelf5">
        <include>
          <static>true</static>
          <uri>model://factory_shelf</uri>
        </include>
        <pose frame=''>-11.89 -6.87 0.015890 0 0 -1.570048</pose>
      </model>
      <model name="FactoryShelf6">
        <include>
          <static>true</static>
          <uri>model://factory_shelf</uri>
        </include>
        <pose frame=''>-14.137 -6.238 0.015890 0 0 1.570048</pose>
      </model>
<<<<<<< HEAD
      <!-- <model name="Computer1">
=======
      <model name="Computer1">
>>>>>>> 1f5b36f4
        <include>
          <static>true</static>
          <uri>model://computer_2</uri>
        </include>
        <pose frame=''>-0.5 6.6 0.0 0 0 0</pose>
      </model>  
      <model name="Computer2">
        <include>
          <static>true</static>
          <uri>model://computer</uri>
        </include>
        <pose frame=''>-1.2 6.6 0.0 0 0 0</pose>
<<<<<<< HEAD
      </model> -->
=======
      </model>
>>>>>>> 1f5b36f4
      <!-- <model name="BoxPallet2">
        <include>
          <static>true</static>
          <uri>model://box_pallets_2</uri>
        </include>
          <pose frame=''>-18.33 -6.65 0.01589 0 0 -0.094651</pose>
      </model>   -->
      <!-- <model name="BoxPallet3">
        <include>
          <static>true</static>
          <uri>model://box_pallets_2</uri>
        </include>
        <pose frame=''>0.2729 -6.247 0.01589 0 0 -0.094651</pose>
      </model>   -->
      <!-- <model name="BoxPallet4">
        <include>
          <static>true</static>
          <uri>model://box_pallets</uri>
        </include>
        <pose frame=''>2.955 -4.343 0.01589 0 0 -1.570881</pose>
      </model>                -->
      <!-- <model name="BoxPallet5">
        <include>
          <static>true</static>
          <uri>model://box_pallets_3</uri>
        </include>
        <pose frame=''>-15.87 -8.663 0.01589 0 0 -0.065512</pose>
      </model>    -->
      <model name="BoxPallet6">
        <include>
          <static>true</static>
          <uri>model://box_pallets_3</uri>
        </include>
        <pose frame=''>0.5554 -7.468 0.01589 0 0 -0.065512</pose>
      </model>   
            <model name="PartCollector">
        <include>
          <static>true</static>
          <uri>model://trash_bin_blue</uri>
        </include>
        <pose frame=''>-2.186829 0 -0.054593 0 0 0</pose>
      </model>   
      <model name="workcell_floor_2021">
        <include>
          <static>true</static>
          <uri>model://workcell_floor_2021</uri>
        </include>
        <pose frame=''>-3.6 -3.32 0 0 0 0</pose>
      </model>

    <include>
      <name>agv_path_1</name>
      <uri>model://agv_path</uri>
      <pose>-8.55 4.707484 0 0 0 0</pose>
    </include>
    <include>
      <name>agv_path_2</name>
      <uri>model://agv_path</uri>
      <pose>-8.55 1.302086 0 0 0 0</pose>
    </include>
    <include>
      <name>agv_path_3</name>
      <uri>model://agv_path</uri>
      <pose>-8.55 -1.295472 0 0 0 0</pose>
    </include>
    <include>
      <name>agv_path_4</name>
      <uri>model://agv_path</uri>
      <pose>-8.55 -4.696062 0 0 0 0</pose>
    </include>
      <!-- <model name="Forklift1">
        <include>
          <static>true</static>
          <uri>model://factory_forklift_1</uri>
        </include>
        <pose frame=''>-18.923 -8.427 0.01589 0 0 1.570048</pose>
      </model>   
      <model name="Forklift2">
        <include>
          <static>true</static>
          <uri>model://factory_forklift_1</uri>
        </include>
        <pose frame=''>-18.837 -6.4 0 0 0 1.570048</pose>
<<<<<<< HEAD
      </model>
      <model name="BoxPallet1">
        <include>
          <static>true</static>
          <uri>model://box_pallets_2</uri>
        </include>
        <pose frame=''>5.018821 10.611216 0.01589 0 0 -0.094651</pose>
      </model>
=======
      </model>
      <model name="BoxPallet1">
        <include>
          <static>true</static>
          <uri>model://box_pallets_2</uri>
        </include>
        <pose frame=''>5.018821 10.611216 0.01589 0 0 -0.094651</pose>
      </model>
>>>>>>> 1f5b36f4
      -->  

    <!-- //////////////////////////// -->
    <!-- Parsing gear.py dictionaries -->
    <!-- //////////////////////////// -->

@[for bin_name, bin_pose in bins.items()]@
    <!-- Bins -->
    <include>
      <name>@(bin_name)</name>
      <uri>model://workcell_bin</uri>
      <pose>@(' '.join(bin_pose.xyz)) @(' '.join(bin_pose.rpy))</pose>
    </include>
@[end for]@






@[for name, sensor in sensors.items()]@
@[if sensor.type == "quality_control"]@
    <!-- a quality control sensor called @(name) -->
@{
expand_snippet('quality_control_sensor.sdf.template')
}@
@[end if]@

@[if sensor.type == "break_beam"]@
    <!-- a break beam sensor called @(name) -->
@{
expand_snippet('break_beam.sdf.template')
}@
@[end if]@

@[if sensor.type == "proximity_sensor"]@
    <!-- a proximity sensor called @(name) -->
@{
expand_snippet('proximity_sensor.sdf.template')
}@

@[end if]@
@[if sensor.type == "logical_camera"]@
    <!-- a logical camera called @(name) -->
@{
expand_snippet('logical_camera.sdf.template')
}@

@[end if]@
@[if sensor.type == "depth_camera"]@
    <!-- a laser profiler called @(name) -->
@{
expand_snippet('depth_camera.sdf.template')
}@
@[end if]@
@[if sensor.type == "laser_profiler"]@
    <!-- a laser profiler called @(name) -->
@{
expand_snippet('laser_profiler.sdf.template')
}@
@[end if]@
@[if sensor.type == "rgbd_camera"]@
    <!-- a RGBD camera called @(name) -->
@{
expand_snippet('rgbd_camera.sdf.template')
}@
@[end if]@
@[end for]@

    <!-- a wall to delete objects at the end of the belt-->
    <include>
      <uri>model://deletion_wall</uri>
      <pose>-0.573076 -4.53 0.473 0 -1.5708 1.5708</pose>
    </include>>

    <!-- a wall to delete objects in the bin-->
    <include>
      <uri>model://bin_deletion_wall</uri>
      <pose>-2.188252 -0.014119 0.50 0 0 0</pose>
    </include>>

@{belt_models_loop = True}@
@{belt_population_cycles = options['belt_population_cycles'] if belt_models_loop else 1}

@{obj_type_index = 0}@
@[for obj_type, spawn_times in belt_models.items()]@
    <!-- Pool of @(obj_type) objects -->
@[  for index in range(belt_population_cycles * len(spawn_times))]@
    <include>
      <uri>model://@(obj_type)_ariac</uri>
      <name>@(obj_type)_@(index)</name>
      <pose>@(7.5 + 0.25 * obj_type_index) @(-9.8 + 0.25 * index) -5.0 0 0 0</pose>
    </include>
@[  end for]@
@{obj_type_index += 1}@
@[end for]@


<!-- a conveyor belt-->
<<<<<<< HEAD
    <include>
      <name>conveyor_belt</name>
      <pose>0 0 0 0 0 3.14159</pose>
      <uri>model://conveyor_belt</uri>
      <pose>1.067526 -0.714548 3.14159 0 0 0</pose>
    </include>

      
=======
  <include>
    <name>conveyor_belt</name>
    <pose>-0.573076 0 0 0 0 0</pose>
    <uri>model://conveyor_belt</uri>
    <!-- <pose>1.067526 -0.714548 0.0 0 0 0</pose> -->
  </include>
>>>>>>> 1f5b36f4

      


    <!-- Populate stations, agvs, and bins -->
  @[for model_name, model in models_to_insert.items()]@
      <include>
        <name>@(model_name)</name>
        <uri>model://@(model.type)_ariac</uri>
        <pose>@(' '.join(model.pose.xyz)) @(' '.join(model.pose.rpy))</pose>
      </include>
  @[end for]@


<<<<<<< HEAD
=======
  

>>>>>>> 1f5b36f4


@[if belt_models]@
    <!-- Populate the conveyor belt -->
    <plugin filename="libROSPopulationPlugin.so" name="populate_conveyor">
      <activation_topic>/ariac/populate_belt</activation_topic>
      <rate_modifier_topic>/ariac/population/rate_modifier</rate_modifier_topic>
      <control_topic>/ariac/population/control</control_topic>
      <state_topic>/ariac/population/state</state_topic>
      <start_index>0</start_index>
      <prefix_object_names>false</prefix_object_names>
      <loop_forever>@("true" if belt_models_loop else "false")</loop_forever>
      <frame>conveyor_belt::conveyor_belt_fixed</frame>
      <object_sequence>
@[for product_name, spawn_times in belt_models.items()]@
  @[for spawn_time, product in spawn_times.items()]@
        <object>
          <time>@(spawn_time)</time>
          <type>@(product.type)</type>
          <pose>@(' '.join(product.pose.xyz)) @(' '.join(product.pose.rpy))</pose>
        </object>
  @[end for]@
@[end for]@
      </object_sequence>
      <update_rate>10</update_rate>
    </plugin>
@[end if]@



@[for agv_id, agv_pose in agv_infos.items()]@
    <!-- AGV@(str(agv_id)) -->
    <model name="agv@(str(agv_id))">
      <pose>@(' '.join(agv_pose.xyz)) @(' '.join(agv_pose.rpy))</pose>
      <include>
        <name>agv@(str(agv_id))</name>
        <uri>model://warehouse_robot_ariac</uri>
      </include>
      <plugin name="agv_plugin" filename="libROSAGVPlugin.so">
@[if agv_id == str(1) or agv_id == str(2)]@
        <to_as1_name>/ariac/agv@(agv_id)/to_as1</to_as1_name>
        <to_as2_name>/ariac/agv@(agv_id)/to_as2</to_as2_name>
@[end if]@
@[if agv_id == str(3) or agv_id == str(4)]@
        <to_as3_name>/ariac/agv@(agv_id)/to_as3</to_as3_name>
        <to_as4_name>/ariac/agv@(agv_id)/to_as4</to_as4_name>
@[end if]@
        <agv_control_service_name>/ariac/agv@(str(agv_id))/animate</agv_control_service_name>
        <clear_tray_service_name>/ariac/kit_tray_@(str(agv_id))/clear_tray</clear_tray_service_name>
        <lock_tray_service_name>/ariac/kit_tray_@(str(agv_id))/lock_models</lock_tray_service_name>
        <index>@(str(agv_id))</index>
      </plugin>
      <!-- a tray for building kits -->
      <!-- (this has to be in a model tag so logical cameras can detect it as a nested model) -->
      <model name="kit_tray_@(str(agv_id))">
        <pose>0.0 0.15 0.75 0 0 0</pose>
        <include>
          <name>kit_tray_@(str(agv_id))</name>
          <uri>model://kit_tray_ariac</uri>
        </include>
        <plugin name="kit_tray_plugin" filename="libROSAriacKitTrayPlugin.so">
          <contact_sensor_name>kit_tray_contact</contact_sensor_name>
          <tf_frame_name>kit_tray_@(str(agv_id))</tf_frame_name>
          <clear_tray_service_name>/ariac/kit_tray_@(str(agv_id))/clear_tray</clear_tray_service_name>
          <lock_models_service_name>/ariac/kit_tray_@(str(agv_id))/lock_models</lock_models_service_name>
          <get_content_service_name>/ariac/kit_tray_@(str(agv_id))/get_content</get_content_service_name>
          <update_rate>20</update_rate>
          <faulty_parts>
@[for part_name, part_info in faulty_products.items()]@
            <name>@(part_name)</name>
@[end for]@
          </faulty_parts>
        </plugin>
      </model>
      <!-- join the tray and agv -->
      <joint name="agv_tray" type="fixed">
          <parent>agv@(str(agv_id))::link</parent>
          <child>kit_tray_@(str(agv_id))::kit_tray_@(str(agv_id))::tray</child>
      </joint>
    </model>
@[end for]

<<<<<<< HEAD

@[for station_id in [1,2,3,4]]@
    <!-- Stations and Briefcases -->
    <model name="station@(str(station_id))">
@[if station_id == 1]@
      <pose>-7.3 3 0 0 0 0 </pose>
@[end if]@
@[if station_id == 2]@
      <pose>-12.3 3 0 0 0 0 </pose>
@[end if]@
@[if station_id == 3]@
      <pose>-7.3 -3 0 0 0 0 </pose>
@[end if]@
@[if station_id == 4]@
      <pose>-12.3 -3 0 0 0 0 </pose>
@[end if]@
      <include>
        <name>station@(str(station_id))</name>
        <uri>model://assembly_station</uri>
      </include>
      
      <!-- Briefcase on assembly station -->
      <!-- (this has to be in a model tag so logical cameras can detect it as a nested model) -->
      <model name="briefcase_@(str(station_id))">
        <pose>0.08 0.095839 1.20 0 0 0</pose>
        <include>
          <name>briefcase_@(str(station_id))</name>
          <uri>model://assembly_briefcase_ariac</uri>
        </include>
        <plugin name="briefcase_plugin" filename="libROSAriacBriefcasePlugin.so">
          <!-- briefcase_contact should match what we have in the sdf model  -->
          <contact_sensor_name>briefcase_contact</contact_sensor_name>
          <tf_frame_name>briefcase_@(str(station_id))</tf_frame_name>
          <clear_briefcase_service_name>/ariac/briefcase_@(str(station_id))/clear_briefcase</clear_briefcase_service_name>
          <get_content_service_name>/ariac/briefcase_@(str(station_id))/get_content</get_content_service_name>
          <update_rate>20</update_rate>
          <faulty_parts>
@[for part_name, part_info in faulty_products.items()]@
            <name>@(part_name)</name>
@[end for]@
          </faulty_parts>
        </plugin>
      </model>
      <!-- join the briefcase and the station -->
      <joint name="station_briefcase" type="fixed">
          <parent>station@(str(station_id))::link</parent>
            <!-- In the following line briefcase matches the link name in the model sdf file: 
              <model name="assembly_briefcase">
                <static>true</static>
                <link name="briefcase"> 
            -->
          <child>briefcase_@(str(station_id))::briefcase_@(str(station_id))::briefcase</child>
      </joint>
    </model>
=======
>>>>>>> 1f5b36f4

@[for station_id in [1,2,3,4]]@
    <!-- Stations and Briefcases -->
    <model name="station@(str(station_id))">
@[if station_id == 1]@
      <pose>-7.3 3 0 0 0 0 </pose>
@[end if]@
@[if station_id == 2]@
      <pose>-12.3 3 0 0 0 0 </pose>
@[end if]@
@[if station_id == 3]@
      <pose>-7.3 -3 0 0 0 0 </pose>
@[end if]@
@[if station_id == 4]@
      <pose>-12.3 -3 0 0 0 0 </pose>
@[end if]@
      <include>
        <name>station@(str(station_id))</name>
        <uri>model://assembly_station</uri>
      </include>
      
      <!-- Briefcase on assembly station -->
      <!-- (this has to be in a model tag so logical cameras can detect it as a nested model) -->
      <model name="briefcase_@(str(station_id))">
        <pose>0.08 0.095839 1.20 0 0 0</pose>
        <include>
          <name>briefcase_@(str(station_id))</name>
          <uri>model://assembly_briefcase_ariac</uri>
        </include>
        <plugin name="briefcase_plugin" filename="libROSAriacBriefcasePlugin.so">
          <!-- briefcase_contact should match what we have in the sdf model  -->
          <contact_sensor_name>briefcase_contact</contact_sensor_name>
          <tf_frame_name>briefcase_@(str(station_id))</tf_frame_name>
          <clear_briefcase_service_name>/ariac/briefcase_@(str(station_id))/clear_briefcase</clear_briefcase_service_name>
          <get_content_service_name>/ariac/briefcase_@(str(station_id))/get_content</get_content_service_name>
          <update_rate>20</update_rate>
          <faulty_parts>
@[for part_name, part_info in faulty_products.items()]@
            <name>@(part_name)</name>
@[end for]@
          </faulty_parts>
        </plugin>
      </model>
      <!-- join the briefcase and the station -->
      <joint name="station_briefcase" type="fixed">
          <parent>station@(str(station_id))::link</parent>
            <!-- In the following line briefcase matches the link name in the model sdf file: 
              <model name="assembly_briefcase">
                <static>true</static>
                <link name="briefcase"> 
            -->
          <child>briefcase_@(str(station_id))::briefcase_@(str(station_id))::briefcase</child>
      </joint>
    </model>
@[end for]@






<<<<<<< HEAD
=======

>>>>>>> 1f5b36f4
    <!-- The NIST-ARIAC task manager -->
    <plugin filename="libROSAriacTaskManagerPlugin.so" name="task_manager">
      <robot_namespace>ariac</robot_namespace>
      <belt_population_cycles>@(options['belt_population_cycles'])</belt_population_cycles>
      <competition_time_limit>@(time_limit)</competition_time_limit>
      <start_competition_service_name>/ariac/start_competition</start_competition_service_name>
      <end_competition_service_name>/ariac/end_competition</end_competition_service_name>
      <person_control_service_name>/ariac/person/animate</person_control_service_name>
      <population_activate_topic>/ariac/populate_belt</population_activate_topic>
      <conveyor_control_service>/ariac/conveyor/control</conveyor_control_service>
      <submit_tray_service_name>/ariac/submit_shipment</submit_tray_service_name>
      <material_locations_service_name>/ariac/material_locations</material_locations_service_name>
      <kitting_shipment_content_topic_name>/ariac/trays</kitting_shipment_content_topic_name>
      <assembly_shipment_content_topic_name>/ariac/briefcases</assembly_shipment_content_topic_name>
      <orders_topic>/ariac/orders</orders_topic>
@[for station_id in [1,2,3,4]]@
      <station index="@(station_id)">
        <station_shipment_service_name>/ariac/as@(station_id)/submit_shipment</station_shipment_service_name>
        <get_content_service_name>/ariac/briefcase_@(station_id)/get_content</get_content_service_name>
      </station>
@[end for]@
@[for agv_id in [1,2,3,4]]@
      <agv index="@(agv_id)">
        <agv_control_service_name>/ariac/agv@(agv_id)</agv_control_service_name>
        <agv_animate_service_name>/ariac/agv@(agv_id)/animate</agv_animate_service_name>
        <agv_to_as_service_name>/ariac/agv@(agv_id)/submit_shipment</agv_to_as_service_name>
@[if agv_id == 1 or agv_id == 2]@
        <to_as1_name>/ariac/agv@(agv_id)/to_as1</to_as1_name>
        <to_as2_name>/ariac/agv@(agv_id)/to_as2</to_as2_name>
@[end if]@
@[if agv_id == 3 or agv_id == 4]@
        <to_as3_name>/ariac/agv@(agv_id)/to_as3</to_as3_name>
        <to_as4_name>/ariac/agv@(agv_id)/to_as4</to_as4_name>
@[end if]@
        <get_content_service_name>/ariac/kit_tray_@(agv_id)/get_content</get_content_service_name>
      </agv>
@[end for]@
@[for order_name, order in orders.items()]@
      <order>
        <name>@(order_name)</name>
        <priority>@(order['priority'])</priority>
@[if order['kitting_robot_health']]@
        <kitting_robot_health>@(order['kitting_robot_health'])</kitting_robot_health>
@[end if]@
@[if order['assembly_robot_health']]@
        <assembly_robot_health>@(order['assembly_robot_health'])</assembly_robot_health>
@[end if]@
@[if order['announcement_condition'] == 'time']@
        <start_time>@(order['announcement_condition_value'])</start_time>
@[end if]@
@[if order['announcement_condition'] == 'wanted_products']@
        <interrupt_on_wanted_products>@(order['announcement_condition_value'])</interrupt_on_wanted_products>
@[end if]@
@[if order['announcement_condition'] == 'unwanted_products']@
        <interrupt_on_unwanted_products>@(order['announcement_condition_value'])</interrupt_on_unwanted_products>
@[end if]@
@[if order['announcement_condition'] == 'agv_station_reached']@
        <interrupt_on_station_reached>@(order['announcement_condition_value'])</interrupt_on_station_reached>
@[end if]@
<<<<<<< HEAD
@[if order['kitting_robot']]@ 
        <kitting_robot_disable_task>@(str(order['kitting_robot'][0]))</kitting_robot_disable_task>
        <kitting_robot_disable_location>@(str(order['kitting_robot'][1]))</kitting_robot_disable_location>
        <kitting_robot_disable_part_qty>@(str(order['kitting_robot'][2]))</kitting_robot_disable_part_qty>
@[end if]@
@[if order['assembly_robot']]@ 
        <assembly_robot_disable_task>@(str(order['assembly_robot'][0]))</assembly_robot_disable_task>
        <assembly_robot_disable_location>@(str(order['assembly_robot'][1]))</assembly_robot_disable_location>
        <assembly_robot_disable_part_qty>@(str(order['assembly_robot'][2]))</assembly_robot_disable_part_qty>
=======
@[if order['disable_robot']]@ 
        <robot_to_disable>@(str(order['disable_robot'][0]))</robot_to_disable>
        <location_to_disable>@(str(order['disable_robot'][1]))</location_to_disable>
        <part_quantity_to_disable>@(str(order['disable_robot'][2]))</part_quantity_to_disable>
>>>>>>> 1f5b36f4
@[end if]@
@[if order['kitting_flag'] == True]@            
@[for shipment_index in range(order['kitting_shipment_count'])]
@{
if '_update' in order_name:
    order_name = order_name.split('_update')[0]
agv = order['kitting_agvs'][shipment_index]
destination = order['kitting_agv_stations'][shipment_index]
}@
        <!--If kitting task is present in yaml file-->
        <kitting_shipment>
          <shipment_type>@(order_name)_kitting_shipment_@(shipment_index)</shipment_type>
          <agv>@(agv)</agv>
          <destination>@(destination)</destination>
@[for product in order['kitting_products']]@
          <product>
            <type>@(product.type)</type>
            <pose>@(' '.join(product.pose.xyz)) @(' '.join(product.pose.rpy))</pose>
          </product>
@[end for]@
        </kitting_shipment>
@[end for]@
@[end if]@

@[if order['assembly_flag'] == True]@
@[for task_index in range(order['assembly_shipment_count'])]
@{
if '_update' in order_name:
    order_name = order_name.split('_update')[0]
station = order['assembly_stations'][task_index]
}@
        <!--If assembly task is present in yaml file-->
        <assembly_shipment>
          <shipment_type>@(order_name)_assembly_shipment_@(task_index)</shipment_type>
          <station>@(station)</station>
@[for product in order['assembly_products']]@
          <product>
            <type>@(product.type)</type>
            <pose>@(' '.join(product.pose.xyz)) @(' '.join(product.pose.rpy))</pose>
          </product>
@[end for]@
        </assembly_shipment>
@[end for]@
@[end if]@



      </order>
@[end for]@
      <material_locations>
@[for material_name, locations in material_locations.items()]@
        <material>
          <type>@(material_name)</type>
@[for location in locations]@
          <location>
            <storage_unit>@(location)</storage_unit>
          </location>
@[end for]@
        </material>
@[end for]@
      </material_locations>
@[if sensor_blackout]@
      <sensor_blackout>
        <duration>@(sensor_blackout['duration'])</duration>
        <product_count>@(sensor_blackout['product_count'])</product_count>
        <topic>/ariac/sensor_enable</topic>
      </sensor_blackout>
@[end if]@
      <update_rate>10</update_rate>

    </plugin>

    <!-- Plane under the workcell on which 'removed' models can be placed -->
    <model name="under_workcell_plane">
      <pose>0 0 -5.1 0 0 0</pose>
      <static>true</static>
      <link name="link">
        <collision name="collision">
          <geometry>
            <plane>
              <normal>0 0 1</normal>
              <size>25 25</size>
            </plane>
          </geometry>
          <surface>
            <friction>
              <ode>
                <mu>100</mu>
                <mu2>50</mu2>
              </ode>
            </friction>
          </surface>
        </collision>
      </link>
    </model>





    <!-- A ground plane to hide the under_workcell_plane -->
    <model name="ground_plane">
      <static>true</static>
      <pose>-50 50 -1 0 0 0</pose>
      <link name="link">
        <visual name="visual">
          <cast_shadows>false</cast_shadows>
          <geometry>
            <plane>
              <normal>0 0 1</normal>
              <size>150 150</size>
            </plane>
          </geometry>
          <material>
            <script>
              <uri>file://media/materials/scripts/gazebo.material</uri>
              <name>Gazebo/Grey</name>
            </script>
          </material>
        </visual>
      </link>
    </model>

    <!-- A visual and collision of the linear rail the robot rides on-->
    <model name="linear_rail">
      <pose>-1.3 0 0.93 0 0 0</pose>
      <static>true</static>
      <link name="rail_link">
        <visual name="rail_link_visual">
          <geometry>
            <box>
              <size>0.2 10 0.1</size>
            </box>
          </geometry>
          <material>
            <script>
              <uri>file://media/materials/scripts/gazebo.material</uri>
<<<<<<< HEAD
              <name>Gazebo/Grey</name>
=======
              <name>Gazebo/GreyTransparent </name>
>>>>>>> 1f5b36f4
            </script>
          </material>
        </visual>

        <collision name="rail_link_collision">
          <geometry>
            <box>
              <size>0.2 10 0.1</size>
            </box>
          </geometry>
        </collision>
      </link>
    </model>

    



    <!-- AGV path stop marks -->
    <!-- <include>
      <name>agv_path_stop_1</name>
      <uri>model://agv_path_stop</uri>
      <pose>-6.25 4.701303 0.011193 0 0 -1.570796</pose>
    </include>
    
    <include>
      <name>agv_path_stop_2</name>
      <uri>model://agv_path_stop</uri>
      <pose>-11.245 4.701303 0.011193 0 0 -1.570796</pose>
    </include>


    <include>
      <name>agv_path_stop_4</name>
      <uri>model://agv_path_stop</uri>
      <pose>-6.25 1.308740 0.011193 0 0 -1.570796</pose>
    </include>

    <include>
      <name>agv_path_stop_5</name>
      <uri>model://agv_path_stop</uri>
      <pose>-11.245 1.308740 0.011193 0 0 -1.570796</pose>
    </include> -->

 

    <!-- <include>
      <name>agv_path_stop_7</name>
      <uri>model://agv_path_stop</uri>
      <pose>-6.25 -1.308740 0.011193 0 0 -1.570796</pose>
    </include>

    <include>
      <name>agv_path_stop_8</name>
      <uri>model://agv_path_stop</uri>
      <pose>-11.245 -1.308740 0.011193 0 0 -1.570796</pose>
    </include> -->


    <!-- <include>
      <name>agv_path_stop_10</name>
      <uri>model://agv_path_stop</uri>
      <pose>-6.25 -4.701303 0.011193 0 0 -1.570796</pose>
    </include>

    <include>
      <name>agv_path_stop_11</name>
      <uri>model://agv_path_stop</uri>
      <pose>-11.245 -4.701303 0.011193 0 0 -1.570796</pose>
    </include> -->


  </world>
</sdf><|MERGE_RESOLUTION|>--- conflicted
+++ resolved
@@ -8,11 +8,7 @@
 }@
 <?xml version="1.0" ?>
 <sdf version="1.5">
-<<<<<<< HEAD
-  <world name="ariac2021_world">
-=======
   <world name="world">
->>>>>>> 1f5b36f4
     <!-- Set the initial camera pose to be looking at the workspace. -->
     <gui fullscreen='0'>
       <camera name='user_camera'>
@@ -115,12 +111,8 @@
           <uri>model://cage_factory</uri>
         </include>
         <pose frame=''>-17.6 -0.5 0. 0 0 0</pose>
-<<<<<<< HEAD
       </model>
       <model name="CageFactory2">
-=======
-      </model>
-      <model name="CageFactory2">
         <include>
           <static>true</static>
           <uri>model://cage_factory</uri>
@@ -128,25 +120,12 @@
         <pose frame=''>-17.6 4.8 0. 0 0 0</pose>
       </model>
       <model name="CageFactory3">
->>>>>>> 1f5b36f4
         <include>
           <static>true</static>
           <uri>model://cage_factory</uri>
         </include>
-<<<<<<< HEAD
-        <pose frame=''>-17.6 4.8 0. 0 0 0</pose>
-      </model>
-      <!-- <model name="CageFactory3">
-        <include>
-          <static>true</static>
-          <uri>model://cage_factory</uri>
-        </include>
         <pose frame=''>-17.0 -2.03 2.6 0 0 3.1415</pose>
-      </model> -->
-=======
-        <pose frame=''>-17.0 -2.03 2.6 0 0 3.1415</pose>
-      </model>
->>>>>>> 1f5b36f4
+      </model>
       <model name="FactoryShelf1">
         <include>
           <static>true</static>
@@ -189,11 +168,7 @@
         </include>
         <pose frame=''>-14.137 -6.238 0.015890 0 0 1.570048</pose>
       </model>
-<<<<<<< HEAD
-      <!-- <model name="Computer1">
-=======
       <model name="Computer1">
->>>>>>> 1f5b36f4
         <include>
           <static>true</static>
           <uri>model://computer_2</uri>
@@ -206,11 +181,7 @@
           <uri>model://computer</uri>
         </include>
         <pose frame=''>-1.2 6.6 0.0 0 0 0</pose>
-<<<<<<< HEAD
-      </model> -->
-=======
-      </model>
->>>>>>> 1f5b36f4
+      </model>
       <!-- <model name="BoxPallet2">
         <include>
           <static>true</static>
@@ -294,7 +265,6 @@
           <uri>model://factory_forklift_1</uri>
         </include>
         <pose frame=''>-18.837 -6.4 0 0 0 1.570048</pose>
-<<<<<<< HEAD
       </model>
       <model name="BoxPallet1">
         <include>
@@ -303,16 +273,6 @@
         </include>
         <pose frame=''>5.018821 10.611216 0.01589 0 0 -0.094651</pose>
       </model>
-=======
-      </model>
-      <model name="BoxPallet1">
-        <include>
-          <static>true</static>
-          <uri>model://box_pallets_2</uri>
-        </include>
-        <pose frame=''>5.018821 10.611216 0.01589 0 0 -0.094651</pose>
-      </model>
->>>>>>> 1f5b36f4
       -->  
 
     <!-- //////////////////////////// -->
@@ -412,23 +372,12 @@
 
 
 <!-- a conveyor belt-->
-<<<<<<< HEAD
-    <include>
-      <name>conveyor_belt</name>
-      <pose>0 0 0 0 0 3.14159</pose>
-      <uri>model://conveyor_belt</uri>
-      <pose>1.067526 -0.714548 3.14159 0 0 0</pose>
-    </include>
-
-      
-=======
   <include>
     <name>conveyor_belt</name>
     <pose>-0.573076 0 0 0 0 0</pose>
     <uri>model://conveyor_belt</uri>
     <!-- <pose>1.067526 -0.714548 0.0 0 0 0</pose> -->
   </include>
->>>>>>> 1f5b36f4
 
       
 
@@ -443,11 +392,8 @@
   @[end for]@
 
 
-<<<<<<< HEAD
-=======
   
 
->>>>>>> 1f5b36f4
 
 
 @[if belt_models]@
@@ -530,7 +476,6 @@
     </model>
 @[end for]
 
-<<<<<<< HEAD
 
 @[for station_id in [1,2,3,4]]@
     <!-- Stations and Briefcases -->
@@ -585,73 +530,14 @@
           <child>briefcase_@(str(station_id))::briefcase_@(str(station_id))::briefcase</child>
       </joint>
     </model>
-=======
->>>>>>> 1f5b36f4
-
-@[for station_id in [1,2,3,4]]@
-    <!-- Stations and Briefcases -->
-    <model name="station@(str(station_id))">
-@[if station_id == 1]@
-      <pose>-7.3 3 0 0 0 0 </pose>
-@[end if]@
-@[if station_id == 2]@
-      <pose>-12.3 3 0 0 0 0 </pose>
-@[end if]@
-@[if station_id == 3]@
-      <pose>-7.3 -3 0 0 0 0 </pose>
-@[end if]@
-@[if station_id == 4]@
-      <pose>-12.3 -3 0 0 0 0 </pose>
-@[end if]@
-      <include>
-        <name>station@(str(station_id))</name>
-        <uri>model://assembly_station</uri>
-      </include>
-      
-      <!-- Briefcase on assembly station -->
-      <!-- (this has to be in a model tag so logical cameras can detect it as a nested model) -->
-      <model name="briefcase_@(str(station_id))">
-        <pose>0.08 0.095839 1.20 0 0 0</pose>
-        <include>
-          <name>briefcase_@(str(station_id))</name>
-          <uri>model://assembly_briefcase_ariac</uri>
-        </include>
-        <plugin name="briefcase_plugin" filename="libROSAriacBriefcasePlugin.so">
-          <!-- briefcase_contact should match what we have in the sdf model  -->
-          <contact_sensor_name>briefcase_contact</contact_sensor_name>
-          <tf_frame_name>briefcase_@(str(station_id))</tf_frame_name>
-          <clear_briefcase_service_name>/ariac/briefcase_@(str(station_id))/clear_briefcase</clear_briefcase_service_name>
-          <get_content_service_name>/ariac/briefcase_@(str(station_id))/get_content</get_content_service_name>
-          <update_rate>20</update_rate>
-          <faulty_parts>
-@[for part_name, part_info in faulty_products.items()]@
-            <name>@(part_name)</name>
-@[end for]@
-          </faulty_parts>
-        </plugin>
-      </model>
-      <!-- join the briefcase and the station -->
-      <joint name="station_briefcase" type="fixed">
-          <parent>station@(str(station_id))::link</parent>
-            <!-- In the following line briefcase matches the link name in the model sdf file: 
-              <model name="assembly_briefcase">
-                <static>true</static>
-                <link name="briefcase"> 
-            -->
-          <child>briefcase_@(str(station_id))::briefcase_@(str(station_id))::briefcase</child>
-      </joint>
-    </model>
-@[end for]@
-
-
-
-
-
-
-<<<<<<< HEAD
-=======
-
->>>>>>> 1f5b36f4
+@[end for]@
+
+
+
+
+
+
+
     <!-- The NIST-ARIAC task manager -->
     <plugin filename="libROSAriacTaskManagerPlugin.so" name="task_manager">
       <robot_namespace>ariac</robot_namespace>
@@ -711,22 +597,10 @@
 @[if order['announcement_condition'] == 'agv_station_reached']@
         <interrupt_on_station_reached>@(order['announcement_condition_value'])</interrupt_on_station_reached>
 @[end if]@
-<<<<<<< HEAD
-@[if order['kitting_robot']]@ 
-        <kitting_robot_disable_task>@(str(order['kitting_robot'][0]))</kitting_robot_disable_task>
-        <kitting_robot_disable_location>@(str(order['kitting_robot'][1]))</kitting_robot_disable_location>
-        <kitting_robot_disable_part_qty>@(str(order['kitting_robot'][2]))</kitting_robot_disable_part_qty>
-@[end if]@
-@[if order['assembly_robot']]@ 
-        <assembly_robot_disable_task>@(str(order['assembly_robot'][0]))</assembly_robot_disable_task>
-        <assembly_robot_disable_location>@(str(order['assembly_robot'][1]))</assembly_robot_disable_location>
-        <assembly_robot_disable_part_qty>@(str(order['assembly_robot'][2]))</assembly_robot_disable_part_qty>
-=======
 @[if order['disable_robot']]@ 
         <robot_to_disable>@(str(order['disable_robot'][0]))</robot_to_disable>
         <location_to_disable>@(str(order['disable_robot'][1]))</location_to_disable>
         <part_quantity_to_disable>@(str(order['disable_robot'][2]))</part_quantity_to_disable>
->>>>>>> 1f5b36f4
 @[end if]@
 @[if order['kitting_flag'] == True]@            
 @[for shipment_index in range(order['kitting_shipment_count'])]
@@ -864,11 +738,7 @@
           <material>
             <script>
               <uri>file://media/materials/scripts/gazebo.material</uri>
-<<<<<<< HEAD
-              <name>Gazebo/Grey</name>
-=======
               <name>Gazebo/GreyTransparent </name>
->>>>>>> 1f5b36f4
             </script>
           </material>
         </visual>
