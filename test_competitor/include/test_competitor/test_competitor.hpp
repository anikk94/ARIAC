#include <rclcpp/qos.hpp>
#include <rclcpp/rclcpp.hpp>

#include <unistd.h>

#include <cmath>

#include <ament_index_cpp/get_package_share_directory.hpp>

#include <moveit/move_group_interface/move_group_interface.h>
#include <moveit/planning_scene_interface/planning_scene_interface.h>
#include <moveit/trajectory_processing/time_optimal_trajectory_generation.h>
#include <moveit_msgs/msg/collision_object.hpp>

#include <geometric_shapes/shapes.h>
#include <geometric_shapes/shape_operations.h>
#include <shape_msgs/msg/mesh.h>

#include "tf2/exceptions.h"
#include "tf2_ros/transform_listener.h"
#include "tf2_ros/buffer.h"

#include <kdl/frames.hpp>
#include <tf2_kdl/tf2_kdl.h>

#include <std_srvs/srv/trigger.hpp>

#include <ariac_msgs/msg/order.hpp>
#include <ariac_msgs/msg/competition_state.hpp>
#include <ariac_msgs/msg/advanced_logical_camera_image.hpp>
#include <ariac_msgs/msg/kitting_task.hpp>
#include <ariac_msgs/msg/kit_tray_pose.hpp>
#include <ariac_msgs/msg/vacuum_gripper_state.hpp>
#include <ariac_msgs/msg/assembly_state.hpp>

#include <ariac_msgs/srv/change_gripper.hpp>
#include <ariac_msgs/srv/vacuum_gripper_control.hpp>
#include <ariac_msgs/srv/move_agv.hpp>
#include <ariac_msgs/srv/submit_order.hpp>
#include <ariac_msgs/srv/perform_quality_check.hpp>
#include <ariac_msgs/srv/get_pre_assembly_poses.hpp>

#include <geometry_msgs/msg/pose.hpp>

class TestCompetitor : public rclcpp::Node
{
public:
  /// Constructor
  TestCompetitor();

  ~TestCompetitor();

  // Floor Robot Public Functions
  void FloorRobotSendHome();
  bool FloorRobotSetGripperState(bool enable);
  bool FloorRobotChangeGripper(std::string station, std::string gripper_type);
  bool FloorRobotPickandPlaceTray(int tray_id, int agv_num);
  bool FloorRobotPickBinPart(ariac_msgs::msg::Part part_to_pick);
  bool FloorRobotPickConveyorPart(ariac_msgs::msg::Part part_to_pick);
  bool FloorRobotPlacePartOnKitTray(int agv_num, int quadrant);

  // Ceiling Robot Public Functions
  void CeilingRobotSendHome();
  bool CeilingRobotSetGripperState(bool enable);

  // ARIAC Functions
  bool StartCompetition();
  bool EndCompetition();
  bool LockAGVTray(int agv_num);
  bool MoveAGV(int agv_num, int destination);
  bool SubmitOrder(std::string order_id);

  bool CompleteOrders();
  bool CompleteKittingTask(ariac_msgs::msg::KittingTask task);
  bool CompleteAssemblyTask(ariac_msgs::msg::AssemblyTask task);
  bool CompleteCombinedTask(ariac_msgs::msg::CombinedTask task);

private:
  // Robot Move Functions
  bool FloorRobotMovetoTarget();
  bool FloorRobotMoveCartesian(std::vector<geometry_msgs::msg::Pose> waypoints, double vsf, double asf);
  void FloorRobotWaitForAttach(double timeout);

  bool CeilingRobotMovetoTarget();
  bool CeilingRobotMoveCartesian(std::vector<geometry_msgs::msg::Pose> waypoints, double vsf, double asf, bool avoid_collisions);
  void CeilingRobotWaitForAttach(double timeout);
  bool CeilingRobotWaitForAssemble(int station, ariac_msgs::msg::AssemblyPart part, double timeout);
  bool CeilingRobotMoveToAssemblyStation(int station);
  bool CeilingRobotPickAGVPart(ariac_msgs::msg::PartPose part);
  bool CeilingRobotAssemblePart(int station, ariac_msgs::msg::AssemblyPart part);

  geometry_msgs::msg::Quaternion SetRobotOrientation(double rotation);

  // Helper Functions
  void LogPose(geometry_msgs::msg::Pose p);
  geometry_msgs::msg::Pose MultiplyPose(geometry_msgs::msg::Pose p1, geometry_msgs::msg::Pose p2);
  geometry_msgs::msg::Pose BuildPose(double x, double y, double z, geometry_msgs::msg::Quaternion orientation);
  geometry_msgs::msg::Pose FrameWorldPose(std::string frame_id);
  double GetYaw(geometry_msgs::msg::Pose pose);
  geometry_msgs::msg::Quaternion QuaternionFromRPY(double r, double p, double y);

  void AddModelToPlanningScene(std::string name, std::string mesh_file, geometry_msgs::msg::Pose model_pose);
  void AddModelsToPlanningScene();

  // Callback Groups
  rclcpp::CallbackGroup::SharedPtr client_cb_group_;
  rclcpp::CallbackGroup::SharedPtr topic_cb_group_;

  // MoveIt Interfaces
  moveit::planning_interface::MoveGroupInterface floor_robot_;
  moveit::planning_interface::MoveGroupInterface ceiling_robot_;

  moveit::planning_interface::PlanningSceneInterface planning_scene_;

  trajectory_processing::TimeOptimalTrajectoryGeneration totg_;

  // TF
  std::unique_ptr<tf2_ros::Buffer> tf_buffer = std::make_unique<tf2_ros::Buffer>(get_clock());
  std::shared_ptr<tf2_ros::TransformListener> tf_listener = std::make_shared<tf2_ros::TransformListener>(*tf_buffer);

  // Subscriptions
  rclcpp::Subscription<ariac_msgs::msg::Order>::SharedPtr orders_sub_;
  rclcpp::Subscription<ariac_msgs::msg::CompetitionState>::SharedPtr competition_state_sub_;
  rclcpp::Subscription<ariac_msgs::msg::AdvancedLogicalCameraImage>::SharedPtr kts1_camera_sub_;
  rclcpp::Subscription<ariac_msgs::msg::AdvancedLogicalCameraImage>::SharedPtr kts2_camera_sub_;
  rclcpp::Subscription<ariac_msgs::msg::AdvancedLogicalCameraImage>::SharedPtr left_bins_camera_sub_;
  rclcpp::Subscription<ariac_msgs::msg::AdvancedLogicalCameraImage>::SharedPtr right_bins_camera_sub_;

  rclcpp::Subscription<ariac_msgs::msg::VacuumGripperState>::SharedPtr floor_gripper_state_sub_;
  rclcpp::Subscription<ariac_msgs::msg::VacuumGripperState>::SharedPtr ceiling_gripper_state_sub_;

  rclcpp::Subscription<ariac_msgs::msg::AssemblyState>::SharedPtr as1_state_sub_;
  rclcpp::Subscription<ariac_msgs::msg::AssemblyState>::SharedPtr as2_state_sub_;
  rclcpp::Subscription<ariac_msgs::msg::AssemblyState>::SharedPtr as3_state_sub_;
  rclcpp::Subscription<ariac_msgs::msg::AssemblyState>::SharedPtr as4_state_sub_;

  // Assembly States
  std::map<int, ariac_msgs::msg::AssemblyState> assembly_station_states_;

  // Orders List
  ariac_msgs::msg::Order current_order_;
  std::vector<ariac_msgs::msg::Order> orders_;

  unsigned int competition_state_;

  // Gripper State
  ariac_msgs::msg::VacuumGripperState floor_gripper_state_;
  ariac_msgs::msg::Part floor_robot_attached_part_;
  ariac_msgs::msg::VacuumGripperState ceiling_gripper_state_;
  ariac_msgs::msg::Part ceiling_robot_attached_part_;

  // Sensor poses
  geometry_msgs::msg::Pose kts1_camera_pose_;
  geometry_msgs::msg::Pose kts2_camera_pose_;
  geometry_msgs::msg::Pose left_bins_camera_pose_;
  geometry_msgs::msg::Pose right_bins_camera_pose_;

  // Trays
  std::vector<ariac_msgs::msg::KitTrayPose> kts1_trays_;
  std::vector<ariac_msgs::msg::KitTrayPose> kts2_trays_;

  // Bins
  std::vector<ariac_msgs::msg::PartPose> left_bins_parts_;
  std::vector<ariac_msgs::msg::PartPose> right_bins_parts_;

  // Sensor Callbacks
  bool kts1_camera_recieved_data = false;
  bool kts2_camera_recieved_data = false;
  bool left_bins_camera_recieved_data = false;
  bool right_bins_camera_recieved_data = false;

  void kts1_camera_cb(const ariac_msgs::msg::AdvancedLogicalCameraImage::ConstSharedPtr msg);
  void kts2_camera_cb(const ariac_msgs::msg::AdvancedLogicalCameraImage::ConstSharedPtr msg);
  void left_bins_camera_cb(const ariac_msgs::msg::AdvancedLogicalCameraImage::ConstSharedPtr msg);
  void right_bins_camera_cb(const ariac_msgs::msg::AdvancedLogicalCameraImage::ConstSharedPtr msg);

  // Gripper State Callback
  void floor_gripper_state_cb(const ariac_msgs::msg::VacuumGripperState::ConstSharedPtr msg);
  void ceiling_gripper_state_cb(const ariac_msgs::msg::VacuumGripperState::ConstSharedPtr msg);

  // Assembly Station State Callbacks
  void as1_state_cb(const ariac_msgs::msg::AssemblyState::ConstSharedPtr msg);
  void as2_state_cb(const ariac_msgs::msg::AssemblyState::ConstSharedPtr msg);
  void as3_state_cb(const ariac_msgs::msg::AssemblyState::ConstSharedPtr msg);
  void as4_state_cb(const ariac_msgs::msg::AssemblyState::ConstSharedPtr msg);

  // Orders Callback
  void orders_cb(const ariac_msgs::msg::Order::ConstSharedPtr msg);

  // Competition state callback
  void competition_state_cb(const ariac_msgs::msg::CompetitionState::ConstSharedPtr msg);

  // ARIAC Services
  rclcpp::Client<ariac_msgs::srv::PerformQualityCheck>::SharedPtr quality_checker_;
  rclcpp::Client<ariac_msgs::srv::GetPreAssemblyPoses>::SharedPtr pre_assembly_poses_getter_;
  rclcpp::Client<ariac_msgs::srv::ChangeGripper>::SharedPtr floor_robot_tool_changer_;
  rclcpp::Client<ariac_msgs::srv::VacuumGripperControl>::SharedPtr floor_robot_gripper_enable_;
  rclcpp::Client<ariac_msgs::srv::VacuumGripperControl>::SharedPtr ceiling_robot_gripper_enable_;

  // Constants
  double kit_tray_thickness_ = 0.01;
  double drop_height_ = 0.002;
  double pick_offset_ = 0.003;

  std::map<int, std::string> part_types_ = {
      {ariac_msgs::msg::Part::BATTERY, "battery"},
      {ariac_msgs::msg::Part::PUMP, "pump"},
      {ariac_msgs::msg::Part::REGULATOR, "regulator"},
      {ariac_msgs::msg::Part::SENSOR, "sensor"}};

  std::map<int, std::string> part_colors_ = {
      {ariac_msgs::msg::Part::RED, "red"},
      {ariac_msgs::msg::Part::BLUE, "blue"},
      {ariac_msgs::msg::Part::GREEN, "green"},
      {ariac_msgs::msg::Part::ORANGE, "orange"},
      {ariac_msgs::msg::Part::PURPLE, "purple"},
  };

  // Part heights
  std::map<int, double> part_heights_ = {
      {ariac_msgs::msg::Part::BATTERY, 0.04},
      {ariac_msgs::msg::Part::PUMP, 0.12},
      {ariac_msgs::msg::Part::REGULATOR, 0.07},
      {ariac_msgs::msg::Part::SENSOR, 0.07}};

  // Quadrant Offsets
  std::map<int, std::pair<double, double>> quad_offsets_ = {
      {ariac_msgs::msg::KittingPart::QUADRANT1, std::pair<double, double>(-0.08, 0.12)},
      {ariac_msgs::msg::KittingPart::QUADRANT2, std::pair<double, double>(0.08, 0.12)},
      {ariac_msgs::msg::KittingPart::QUADRANT3, std::pair<double, double>(-0.08, -0.12)},
      {ariac_msgs::msg::KittingPart::QUADRANT4, std::pair<double, double>(0.08, -0.12)},
  };

  std::map<std::string, double> rail_positions_ = {
      {"agv1", -4.5},
      {"agv2", -1.2},
      {"agv3", 1.2},
      {"agv4", 4.5},
      {"left_bins", 3},
      {"right_bins", -3}};

  // Joint value targets for kitting stations
  std::map<std::string, double> floor_kts1_js_ = {
      {"linear_actuator_joint", 4.0},
      {"floor_shoulder_pan_joint", 1.57},
      {"floor_shoulder_lift_joint", -1.57},
      {"floor_elbow_joint", 1.57},
      {"floor_wrist_1_joint", -1.57},
      {"floor_wrist_2_joint", -1.57},
      {"floor_wrist_3_joint", 0.0}};

  std::map<std::string, double> floor_kts2_js_ = {
<<<<<<< HEAD
      {"linear_actuator_joint", -4.0},
      {"floor_shoulder_pan_joint", -1.57},
      {"floor_shoulder_lift_joint", -1.57},
      {"floor_elbow_joint", 1.57},
      {"floor_wrist_1_joint", -1.57},
      {"floor_wrist_2_joint", -1.57},
      {"floor_wrist_3_joint", 0.0}};

  std::map<std::string, double> ceiling_as1_js_ = {
      {"gantry_x_axis_joint", 1},
      {"gantry_y_axis_joint", -3},
      {"gantry_rotation_joint", 1.571},
      {"ceiling_shoulder_pan_joint", 0},
      {"ceiling_shoulder_lift_joint", -2.37},
      {"ceiling_elbow_joint", 2.37},
      {"ceiling_wrist_1_joint", 3.14},
      {"ceiling_wrist_2_joint", -1.57},
      {"ceiling_wrist_3_joint", 0}};

  std::map<std::string, double> ceiling_as2_js_ = {
      {"gantry_x_axis_joint", -5},
      {"gantry_y_axis_joint", -3},
      {"gantry_rotation_joint", 1.571},
      {"ceiling_shoulder_pan_joint", 0},
      {"ceiling_shoulder_lift_joint", -2.37},
      {"ceiling_elbow_joint", 2.37},
      {"ceiling_wrist_1_joint", 3.14},
      {"ceiling_wrist_2_joint", -1.57},
      {"ceiling_wrist_3_joint", 0}};

  std::map<std::string, double> ceiling_as3_js_ = {
      {"gantry_x_axis_joint", 1},
      {"gantry_y_axis_joint", 3},
      {"gantry_rotation_joint", 1.571},
      {"ceiling_shoulder_pan_joint", 0},
      {"ceiling_shoulder_lift_joint", -2.37},
      {"ceiling_elbow_joint", 2.37},
      {"ceiling_wrist_1_joint", 3.14},
      {"ceiling_wrist_2_joint", -1.57},
      {"ceiling_wrist_3_joint", 0}};

  std::map<std::string, double> ceiling_as4_js_ = {
      {"gantry_x_axis_joint", -2},
      {"gantry_y_axis_joint", 3},
      {"gantry_rotation_joint", 1.571},
      {"ceiling_shoulder_pan_joint", 0},
      {"ceiling_shoulder_lift_joint", -2.37},
      {"ceiling_elbow_joint", 2.37},
      {"ceiling_wrist_1_joint", 3.14},
      {"ceiling_wrist_2_joint", -1.57},
      {"ceiling_wrist_3_joint", 0}};
=======
    {"linear_actuator_joint", -4.0},
    {"floor_shoulder_pan_joint", -1.57},
    {"floor_shoulder_lift_joint", -1.57},
    {"floor_elbow_joint", 1.57},
    {"floor_wrist_1_joint", -1.57},
    {"floor_wrist_2_joint", -1.57},
    {"floor_wrist_3_joint", 0.0}
  };

  std::map<std::string, double> ceiling_as1_js_ = {
    {"gantry_x_axis_joint", 1},
    {"gantry_y_axis_joint", -3},
    {"gantry_rotation_joint", 1.571},
    {"ceiling_shoulder_pan_joint", 0},
    {"ceiling_shoulder_lift_joint", -2.37},
    {"ceiling_elbow_joint", 2.37},
    {"ceiling_wrist_1_joint", 3.14},
    {"ceiling_wrist_2_joint", -1.57},
    {"ceiling_wrist_3_joint", 0}
  };

  std::map<std::string, double> ceiling_as2_js_ = {
    {"gantry_x_axis_joint", -5},
    {"gantry_y_axis_joint", -3},
    {"gantry_rotation_joint", 1.571},
    {"ceiling_shoulder_pan_joint", 0},
    {"ceiling_shoulder_lift_joint", -2.37},
    {"ceiling_elbow_joint", 2.37},
    {"ceiling_wrist_1_joint", 3.14},
    {"ceiling_wrist_2_joint", -1.57},
    {"ceiling_wrist_3_joint", 0}
  };

  std::map<std::string, double> ceiling_as3_js_ = {
    {"gantry_x_axis_joint", 1},
    {"gantry_y_axis_joint", 3},
    {"gantry_rotation_joint", 1.571},
    {"ceiling_shoulder_pan_joint", 0},
    {"ceiling_shoulder_lift_joint", -2.37},
    {"ceiling_elbow_joint", 2.37},
    {"ceiling_wrist_1_joint", 3.14},
    {"ceiling_wrist_2_joint", -1.57},
    {"ceiling_wrist_3_joint", 0}
  };

  std::map<std::string, double> ceiling_as4_js_ = {
    {"gantry_x_axis_joint", -2},
    {"gantry_y_axis_joint", 3},
    {"gantry_rotation_joint", 1.571},
    {"ceiling_shoulder_pan_joint", 0},
    {"ceiling_shoulder_lift_joint", -2.37},
    {"ceiling_elbow_joint", 2.37},
    {"ceiling_wrist_1_joint", 3.14},
    {"ceiling_wrist_2_joint", -1.57},
    {"ceiling_wrist_3_joint", 0}
  };
>>>>>>> ec46d292
};<|MERGE_RESOLUTION|>--- conflicted
+++ resolved
@@ -250,59 +250,6 @@
       {"floor_wrist_3_joint", 0.0}};
 
   std::map<std::string, double> floor_kts2_js_ = {
-<<<<<<< HEAD
-      {"linear_actuator_joint", -4.0},
-      {"floor_shoulder_pan_joint", -1.57},
-      {"floor_shoulder_lift_joint", -1.57},
-      {"floor_elbow_joint", 1.57},
-      {"floor_wrist_1_joint", -1.57},
-      {"floor_wrist_2_joint", -1.57},
-      {"floor_wrist_3_joint", 0.0}};
-
-  std::map<std::string, double> ceiling_as1_js_ = {
-      {"gantry_x_axis_joint", 1},
-      {"gantry_y_axis_joint", -3},
-      {"gantry_rotation_joint", 1.571},
-      {"ceiling_shoulder_pan_joint", 0},
-      {"ceiling_shoulder_lift_joint", -2.37},
-      {"ceiling_elbow_joint", 2.37},
-      {"ceiling_wrist_1_joint", 3.14},
-      {"ceiling_wrist_2_joint", -1.57},
-      {"ceiling_wrist_3_joint", 0}};
-
-  std::map<std::string, double> ceiling_as2_js_ = {
-      {"gantry_x_axis_joint", -5},
-      {"gantry_y_axis_joint", -3},
-      {"gantry_rotation_joint", 1.571},
-      {"ceiling_shoulder_pan_joint", 0},
-      {"ceiling_shoulder_lift_joint", -2.37},
-      {"ceiling_elbow_joint", 2.37},
-      {"ceiling_wrist_1_joint", 3.14},
-      {"ceiling_wrist_2_joint", -1.57},
-      {"ceiling_wrist_3_joint", 0}};
-
-  std::map<std::string, double> ceiling_as3_js_ = {
-      {"gantry_x_axis_joint", 1},
-      {"gantry_y_axis_joint", 3},
-      {"gantry_rotation_joint", 1.571},
-      {"ceiling_shoulder_pan_joint", 0},
-      {"ceiling_shoulder_lift_joint", -2.37},
-      {"ceiling_elbow_joint", 2.37},
-      {"ceiling_wrist_1_joint", 3.14},
-      {"ceiling_wrist_2_joint", -1.57},
-      {"ceiling_wrist_3_joint", 0}};
-
-  std::map<std::string, double> ceiling_as4_js_ = {
-      {"gantry_x_axis_joint", -2},
-      {"gantry_y_axis_joint", 3},
-      {"gantry_rotation_joint", 1.571},
-      {"ceiling_shoulder_pan_joint", 0},
-      {"ceiling_shoulder_lift_joint", -2.37},
-      {"ceiling_elbow_joint", 2.37},
-      {"ceiling_wrist_1_joint", 3.14},
-      {"ceiling_wrist_2_joint", -1.57},
-      {"ceiling_wrist_3_joint", 0}};
-=======
     {"linear_actuator_joint", -4.0},
     {"floor_shoulder_pan_joint", -1.57},
     {"floor_shoulder_lift_joint", -1.57},
@@ -359,5 +306,4 @@
     {"ceiling_wrist_2_joint", -1.57},
     {"ceiling_wrist_3_joint", 0}
   };
->>>>>>> ec46d292
 };