--- conflicted
+++ resolved
@@ -47,28 +47,6 @@
       std::bind(&TestCompetitor::floor_gripper_state_cb, this, std::placeholders::_1), options);
 
   ceiling_gripper_state_sub_ = this->create_subscription<ariac_msgs::msg::VacuumGripperState>(
-<<<<<<< HEAD
-      "/ariac/ceiling_robot_gripper_state", rclcpp::SensorDataQoS(),
-      std::bind(&TestCompetitor::ceiling_gripper_state_cb, this, std::placeholders::_1), options);
-
-  as1_state_sub_ = this->create_subscription<ariac_msgs::msg::AssemblyState>(
-      "/ariac/assembly_insert_1_assembly_state", rclcpp::SensorDataQoS(),
-      std::bind(&TestCompetitor::as1_state_cb, this, std::placeholders::_1), options);
-
-  as2_state_sub_ = this->create_subscription<ariac_msgs::msg::AssemblyState>(
-      "/ariac/assembly_insert_2_assembly_state", rclcpp::SensorDataQoS(),
-      std::bind(&TestCompetitor::as2_state_cb, this, std::placeholders::_1), options);
-
-  as3_state_sub_ = this->create_subscription<ariac_msgs::msg::AssemblyState>(
-      "/ariac/assembly_insert_3_assembly_state", rclcpp::SensorDataQoS(),
-      std::bind(&TestCompetitor::as3_state_cb, this, std::placeholders::_1), options);
-
-  as4_state_sub_ = this->create_subscription<ariac_msgs::msg::AssemblyState>(
-      "/ariac/assembly_insert_4_assembly_state", rclcpp::SensorDataQoS(),
-      std::bind(&TestCompetitor::as4_state_cb, this, std::placeholders::_1), options);
-
-  // Initialize service clients
-=======
     "/ariac/ceiling_robot_gripper_state", rclcpp::SensorDataQoS(), 
     std::bind(&TestCompetitor::ceiling_gripper_state_cb, this, std::placeholders::_1), options);
 
@@ -89,7 +67,6 @@
     std::bind(&TestCompetitor::as4_state_cb, this, std::placeholders::_1), options);
 
   // Initialize service clients 
->>>>>>> ec46d292
   quality_checker_ = this->create_client<ariac_msgs::srv::PerformQualityCheck>("/ariac/perform_quality_check");
   pre_assembly_poses_getter_ = this->create_client<ariac_msgs::srv::GetPreAssemblyPoses>("/ariac/get_pre_assembly_poses");
   floor_robot_tool_changer_ = this->create_client<ariac_msgs::srv::ChangeGripper>("/ariac/floor_robot_change_gripper");
@@ -177,55 +154,6 @@
   floor_gripper_state_ = *msg;
 }
 
-void TestCompetitor::ceiling_gripper_state_cb(
-<<<<<<< HEAD
-    const ariac_msgs::msg::VacuumGripperState::ConstSharedPtr msg)
-=======
-  const ariac_msgs::msg::VacuumGripperState::ConstSharedPtr msg) 
->>>>>>> ec46d292
-{
-  ceiling_gripper_state_ = *msg;
-}
-
-void TestCompetitor::as1_state_cb(
-<<<<<<< HEAD
-    const ariac_msgs::msg::AssemblyState::ConstSharedPtr msg)
-=======
-  const ariac_msgs::msg::AssemblyState::ConstSharedPtr msg)
->>>>>>> ec46d292
-{
-  assembly_station_states_.insert_or_assign(ariac_msgs::msg::AssemblyTask::AS1, *msg);
-}
-
-void TestCompetitor::as2_state_cb(
-<<<<<<< HEAD
-    const ariac_msgs::msg::AssemblyState::ConstSharedPtr msg)
-=======
-  const ariac_msgs::msg::AssemblyState::ConstSharedPtr msg)
->>>>>>> ec46d292
-{
-  assembly_station_states_.insert_or_assign(ariac_msgs::msg::AssemblyTask::AS2, *msg);
-}
-
-void TestCompetitor::as3_state_cb(
-<<<<<<< HEAD
-    const ariac_msgs::msg::AssemblyState::ConstSharedPtr msg)
-=======
-  const ariac_msgs::msg::AssemblyState::ConstSharedPtr msg)
->>>>>>> ec46d292
-{
-  assembly_station_states_.insert_or_assign(ariac_msgs::msg::AssemblyTask::AS3, *msg);
-}
-void TestCompetitor::as4_state_cb(
-<<<<<<< HEAD
-    const ariac_msgs::msg::AssemblyState::ConstSharedPtr msg)
-=======
-  const ariac_msgs::msg::AssemblyState::ConstSharedPtr msg)
->>>>>>> ec46d292
-{
-  assembly_station_states_.insert_or_assign(ariac_msgs::msg::AssemblyTask::AS4, *msg);
-}
-
 geometry_msgs::msg::Pose TestCompetitor::MultiplyPose(
     geometry_msgs::msg::Pose p1, geometry_msgs::msg::Pose p2)
 {
@@ -238,43 +166,6 @@
   KDL::Frame f3 = f1 * f2;
 
   return tf2::toMsg(f3);
-}
-
-void TestCompetitor::LogPose(geometry_msgs::msg::Pose p)
-{
-  tf2::Quaternion q(
-<<<<<<< HEAD
-      p.orientation.x,
-      p.orientation.y,
-      p.orientation.z,
-      p.orientation.w);
-=======
-    p.orientation.x,
-    p.orientation.y,
-    p.orientation.z,
-    p.orientation.w);
->>>>>>> ec46d292
-  tf2::Matrix3x3 m(q);
-  double roll, pitch, yaw;
-  m.getRPY(roll, pitch, yaw);
-
-<<<<<<< HEAD
-  roll *= 180 / M_PI;
-  pitch *= 180 / M_PI;
-  yaw *= 180 / M_PI;
-
-  RCLCPP_INFO(get_logger(), "(X: %.2f, Y: %.2f, Z: %.2f, R: %.2f, P: %.2f, Y: %.2f)",
-              p.position.x, p.position.y, p.position.z,
-              roll, pitch, yaw);
-=======
-  roll *= 180/M_PI;
-  pitch *= 180/M_PI;
-  yaw *= 180/M_PI;
-
-  RCLCPP_INFO(get_logger(), "(X: %.2f, Y: %.2f, Z: %.2f, R: %.2f, P: %.2f, Y: %.2f)",
-                 p.position.x, p.position.y, p.position.z,
-                 roll, pitch, yaw);
->>>>>>> ec46d292
 }
 
 geometry_msgs::msg::Pose TestCompetitor::BuildPose(
@@ -396,66 +287,6 @@
     AddModelToPlanningScene(bin.first, "bin.stl", bin_pose);
   }
 
-  // Add assembly stations
-  std::map<std::string, std::pair<double, double>> assembly_station_positions = {
-<<<<<<< HEAD
-      {"as1", std::pair<double, double>(-7.3, 3)},
-      {"as2", std::pair<double, double>(-12.3, 3)},
-      {"as3", std::pair<double, double>(-7.3, -3)},
-      {"as4", std::pair<double, double>(-12.3, -3)},
-  };
-
-  geometry_msgs::msg::Pose assembly_station_pose;
-  for (auto const &station : assembly_station_positions)
-  {
-=======
-    {"as1", std::pair<double, double>(-7.3, 3)},
-    {"as2", std::pair<double, double>(-12.3, 3)},
-    {"as3", std::pair<double, double>(-7.3, -3)},
-    {"as4", std::pair<double, double>(-12.3, -3)},
-  };
-
-  geometry_msgs::msg::Pose assembly_station_pose;
-  for (auto const& station : assembly_station_positions) {
->>>>>>> ec46d292
-    assembly_station_pose.position.x = station.second.first;
-    assembly_station_pose.position.y = station.second.second;
-    assembly_station_pose.position.z = 0;
-    assembly_station_pose.orientation = QuaternionFromRPY(0, 0, 0);
-
-    AddModelToPlanningScene(station.first, "assembly_station.stl", assembly_station_pose);
-  }
-
-  // Add assembly briefcases
-  std::map<std::string, std::pair<double, double>> assembly_insert_positions = {
-<<<<<<< HEAD
-      {"as1_insert", std::pair<double, double>(-7.7, 3)},
-      {"as2_insert", std::pair<double, double>(-12.7, 3)},
-      {"as3_insert", std::pair<double, double>(-7.7, -3)},
-      {"as4_insert", std::pair<double, double>(-12.7, -3)},
-  };
-
-  geometry_msgs::msg::Pose assembly_insert_pose;
-  for (auto const &insert : assembly_insert_positions)
-  {
-=======
-    {"as1_insert", std::pair<double, double>(-7.7, 3)},
-    {"as2_insert", std::pair<double, double>(-12.7, 3)},
-    {"as3_insert", std::pair<double, double>(-7.7, -3)},
-    {"as4_insert", std::pair<double, double>(-12.7, -3)},
-  };
-
-  geometry_msgs::msg::Pose assembly_insert_pose;
-  for (auto const& insert : assembly_insert_positions) {
->>>>>>> ec46d292
-    assembly_insert_pose.position.x = insert.second.first;
-    assembly_insert_pose.position.y = insert.second.second;
-    assembly_insert_pose.position.z = 1.011;
-    assembly_insert_pose.orientation = QuaternionFromRPY(0, 0, 0);
-
-    AddModelToPlanningScene(insert.first, "assembly_insert.stl", assembly_insert_pose);
-  }
-
   geometry_msgs::msg::Pose conveyor_pose;
   conveyor_pose.position.x = -0.6;
   conveyor_pose.position.y = 0;
@@ -481,29 +312,6 @@
   AddModelToPlanningScene("kts2_table", "kit_tray_table.stl", kts2_table_pose);
 }
 
-geometry_msgs::msg::Quaternion TestCompetitor::SetRobotOrientation(double rotation)
-{
-  tf2::Quaternion tf_q;
-  tf_q.setRPY(0, 3.14159, -rotation);
-<<<<<<< HEAD
-
-=======
-  
->>>>>>> ec46d292
-  geometry_msgs::msg::Quaternion q;
-
-  q.x = tf_q.x();
-  q.y = tf_q.y();
-  q.z = tf_q.z();
-  q.w = tf_q.w();
-
-<<<<<<< HEAD
-  return q;
-=======
-  return q; 
->>>>>>> ec46d292
-}
-
 bool TestCompetitor::FloorRobotMovetoTarget()
 {
   moveit::planning_interface::MoveGroupInterface::Plan plan;
@@ -542,14 +350,22 @@
   return static_cast<bool>(floor_robot_.execute(trajectory));
 }
 
-<<<<<<< HEAD
-void TestCompetitor::FloorRobotWaitForAttach(double timeout)
-{
-=======
-
+geometry_msgs::msg::Quaternion TestCompetitor::FloorRobotSetOrientation(double rotation)
+{
+  tf2::Quaternion tf_q;
+  tf_q.setRPY(0, 3.14159, rotation);
+  
+  geometry_msgs::msg::Quaternion q;
+
+  q.x = tf_q.x();
+  q.y = tf_q.y();
+  q.z = tf_q.z();
+  q.w = tf_q.w();
+
+  return q; 
+}
 
 void TestCompetitor::FloorRobotWaitForAttach(double timeout){
->>>>>>> ec46d292
   // Wait for part to be attached
   rclcpp::Time start = now();
   std::vector<geometry_msgs::msg::Pose> waypoints;
@@ -616,19 +432,11 @@
   auto tc_pose = FrameWorldPose(station + "_tool_changer_" + gripper_type + "_frame");
 
   std::vector<geometry_msgs::msg::Pose> waypoints;
-<<<<<<< HEAD
-  waypoints.push_back(BuildPose(tc_pose.position.x, tc_pose.position.y,
-                                tc_pose.position.z + 0.4, SetRobotOrientation(0.0)));
-=======
   waypoints.push_back(BuildPose(tc_pose.position.x, tc_pose.position.y, 
-    tc_pose.position.z + 0.4, SetRobotOrientation(0.0)));
+    tc_pose.position.z + 0.4, FloorRobotSetOrientation(0.0)));
   
   waypoints.push_back(BuildPose(tc_pose.position.x, tc_pose.position.y, 
-    tc_pose.position.z, SetRobotOrientation(0.0)));
->>>>>>> ec46d292
-
-  waypoints.push_back(BuildPose(tc_pose.position.x, tc_pose.position.y,
-                                tc_pose.position.z, SetRobotOrientation(0.0)));
+    tc_pose.position.z, FloorRobotSetOrientation(0.0)));
 
   if (!FloorRobotMoveCartesian(waypoints, 0.2, 0.1))
     return false;
@@ -654,13 +462,8 @@
   }
 
   waypoints.clear();
-<<<<<<< HEAD
-  waypoints.push_back(BuildPose(tc_pose.position.x, tc_pose.position.y,
-                                tc_pose.position.z + 0.4, SetRobotOrientation(0.0)));
-=======
   waypoints.push_back(BuildPose(tc_pose.position.x, tc_pose.position.y, 
-    tc_pose.position.z + 0.4, SetRobotOrientation(0.0)));
->>>>>>> ec46d292
+    tc_pose.position.z + 0.4, FloorRobotSetOrientation(0.0)));
 
   if (!FloorRobotMoveCartesian(waypoints, 0.2, 0.1))
     return false;
@@ -724,19 +527,11 @@
 
   // Move to tray
   std::vector<geometry_msgs::msg::Pose> waypoints;
-<<<<<<< HEAD
-
-  waypoints.push_back(BuildPose(tray_pose.position.x, tray_pose.position.y,
-                                tray_pose.position.z + 0.2, SetRobotOrientation(tray_rotation)));
-  waypoints.push_back(BuildPose(tray_pose.position.x, tray_pose.position.y,
-                                tray_pose.position.z + pick_offset_, SetRobotOrientation(tray_rotation)));
-=======
   
   waypoints.push_back(BuildPose(tray_pose.position.x, tray_pose.position.y, 
-    tray_pose.position.z + 0.2, SetRobotOrientation(tray_rotation)));
+    tray_pose.position.z + 0.2, FloorRobotSetOrientation(tray_rotation)));
   waypoints.push_back(BuildPose(tray_pose.position.x, tray_pose.position.y, 
-    tray_pose.position.z + pick_offset_, SetRobotOrientation(tray_rotation)));
->>>>>>> ec46d292
+    tray_pose.position.z + pick_offset_, FloorRobotSetOrientation(tray_rotation)));
   FloorRobotMoveCartesian(waypoints, 0.3, 0.3);
 
   FloorRobotSetGripperState(true);
@@ -750,13 +545,8 @@
 
   // Move up slightly
   waypoints.clear();
-<<<<<<< HEAD
-  waypoints.push_back(BuildPose(tray_pose.position.x, tray_pose.position.y,
-                                tray_pose.position.z + 0.2, SetRobotOrientation(tray_rotation)));
-=======
   waypoints.push_back(BuildPose(tray_pose.position.x, tray_pose.position.y, 
-    tray_pose.position.z + 0.2, SetRobotOrientation(tray_rotation)));
->>>>>>> ec46d292
+    tray_pose.position.z + 0.2, FloorRobotSetOrientation(tray_rotation)));
   FloorRobotMoveCartesian(waypoints, 0.3, 0.3);
 
   floor_robot_.setJointValueTarget("linear_actuator_joint", rail_positions_["agv" + std::to_string(agv_num)]);
@@ -768,21 +558,12 @@
   auto agv_rotation = GetYaw(agv_tray_pose);
 
   waypoints.clear();
-<<<<<<< HEAD
-  waypoints.push_back(BuildPose(agv_tray_pose.position.x, agv_tray_pose.position.y,
-                                agv_tray_pose.position.z + 0.3, SetRobotOrientation(agv_rotation)));
-
-  waypoints.push_back(BuildPose(agv_tray_pose.position.x, agv_tray_pose.position.y,
-                                agv_tray_pose.position.z + kit_tray_thickness_ + drop_height_, SetRobotOrientation(agv_rotation)));
-
-=======
   waypoints.push_back(BuildPose(agv_tray_pose.position.x, agv_tray_pose.position.y, 
-    agv_tray_pose.position.z + 0.3, SetRobotOrientation(agv_rotation)));
+    agv_tray_pose.position.z + 0.3, FloorRobotSetOrientation(agv_rotation)));
  
   waypoints.push_back(BuildPose(agv_tray_pose.position.x, agv_tray_pose.position.y, 
-    agv_tray_pose.position.z + kit_tray_thickness_ + drop_height_, SetRobotOrientation(agv_rotation)));
+    agv_tray_pose.position.z + kit_tray_thickness_ + drop_height_, FloorRobotSetOrientation(agv_rotation)));
   
->>>>>>> ec46d292
   FloorRobotMoveCartesian(waypoints, 0.2, 0.1);
 
   FloorRobotSetGripperState(false);
@@ -792,15 +573,9 @@
   LockAGVTray(agv_num);
 
   waypoints.clear();
-<<<<<<< HEAD
-  waypoints.push_back(BuildPose(agv_tray_pose.position.x, agv_tray_pose.position.y,
-                                agv_tray_pose.position.z + 0.3, SetRobotOrientation(0)));
-
-=======
   waypoints.push_back(BuildPose(agv_tray_pose.position.x, agv_tray_pose.position.y, 
-    agv_tray_pose.position.z + 0.3, SetRobotOrientation(0)));
+    agv_tray_pose.position.z + 0.3, FloorRobotSetOrientation(0)));
   
->>>>>>> ec46d292
   FloorRobotMoveCartesian(waypoints, 0.2, 0.1);
 
   return true;
@@ -880,21 +655,12 @@
   FloorRobotMovetoTarget();
 
   std::vector<geometry_msgs::msg::Pose> waypoints;
-<<<<<<< HEAD
-  waypoints.push_back(BuildPose(part_pose.position.x, part_pose.position.y,
-                                part_pose.position.z + 0.5, SetRobotOrientation(part_rotation)));
-
-  waypoints.push_back(BuildPose(part_pose.position.x, part_pose.position.y,
-                                part_pose.position.z + part_heights_[part_to_pick.type] + pick_offset_, SetRobotOrientation(part_rotation)));
-
-=======
   waypoints.push_back(BuildPose(part_pose.position.x, part_pose.position.y, 
-    part_pose.position.z + 0.5, SetRobotOrientation(part_rotation)));
+    part_pose.position.z + 0.5, FloorRobotSetOrientation(part_rotation)));
   
   waypoints.push_back(BuildPose(part_pose.position.x, part_pose.position.y, 
-    part_pose.position.z + part_heights_[part_to_pick.type] + pick_offset_, SetRobotOrientation(part_rotation)));
+    part_pose.position.z + part_heights_[part_to_pick.type] + pick_offset_, FloorRobotSetOrientation(part_rotation)));
   
->>>>>>> ec46d292
   FloorRobotMoveCartesian(waypoints, 0.3, 0.3);
 
   FloorRobotSetGripperState(true);
@@ -909,13 +675,8 @@
 
   // Move up slightly
   waypoints.clear();
-<<<<<<< HEAD
-  waypoints.push_back(BuildPose(part_pose.position.x, part_pose.position.y,
-                                part_pose.position.z + 0.3, SetRobotOrientation(0)));
-=======
   waypoints.push_back(BuildPose(part_pose.position.x, part_pose.position.y, 
-    part_pose.position.z + 0.3, SetRobotOrientation(0)));
->>>>>>> ec46d292
+    part_pose.position.z + 0.3, FloorRobotSetOrientation(0)));
 
   FloorRobotMoveCartesian(waypoints, 0.3, 0.3);
 
@@ -946,21 +707,12 @@
   std::vector<geometry_msgs::msg::Pose> waypoints;
 
   waypoints.push_back(BuildPose(part_drop_pose.position.x, part_drop_pose.position.y,
-<<<<<<< HEAD
-                                part_drop_pose.position.z + 0.3, SetRobotOrientation(0)));
-
-  waypoints.push_back(BuildPose(part_drop_pose.position.x, part_drop_pose.position.y,
-                                part_drop_pose.position.z + part_heights_[floor_robot_attached_part_.type] + drop_height_,
-                                SetRobotOrientation(0)));
-
-=======
-    part_drop_pose.position.z + 0.3, SetRobotOrientation(0)));
+    part_drop_pose.position.z + 0.3, FloorRobotSetOrientation(0)));
 
   waypoints.push_back(BuildPose(part_drop_pose.position.x, part_drop_pose.position.y,
     part_drop_pose.position.z + part_heights_[floor_robot_attached_part_.type] + drop_height_,
-    SetRobotOrientation(0)));
+    FloorRobotSetOrientation(0)));
   
->>>>>>> ec46d292
   FloorRobotMoveCartesian(waypoints, 0.3, 0.3);
 
   // Drop part in quadrant
@@ -972,16 +724,10 @@
 
   waypoints.clear();
   waypoints.push_back(BuildPose(part_drop_pose.position.x, part_drop_pose.position.y,
-<<<<<<< HEAD
-                                part_drop_pose.position.z + 0.3,
-                                SetRobotOrientation(0)));
-
-=======
     part_drop_pose.position.z + 0.3,
-    SetRobotOrientation(0)));
+    FloorRobotSetOrientation(0)));
   
   
->>>>>>> ec46d292
   FloorRobotMoveCartesian(waypoints, 0.2, 0.1);
 
   return true;
@@ -994,178 +740,6 @@
   CeilingRobotMovetoTarget();
 }
 
-bool TestCompetitor::CeilingRobotSetGripperState(bool enable)
-{
-<<<<<<< HEAD
-  if (ceiling_gripper_state_.enabled == enable)
-  {
-    if (ceiling_gripper_state_.enabled)
-      RCLCPP_INFO(get_logger(), "Already enabled");
-    else
-      RCLCPP_INFO(get_logger(), "Already disabled");
-
-=======
-  if (ceiling_gripper_state_.enabled == enable) {
-    if (ceiling_gripper_state_.enabled)
-      RCLCPP_INFO(get_logger(), "Already enabled");
-    else 
-      RCLCPP_INFO(get_logger(), "Already disabled");
-    
->>>>>>> ec46d292
-    return false;
-  }
-
-  // Call enable service
-  auto request = std::make_shared<ariac_msgs::srv::VacuumGripperControl::Request>();
-  request->enable = enable;
-
-  auto result = ceiling_robot_gripper_enable_->async_send_request(request);
-  result.wait();
-
-<<<<<<< HEAD
-  if (!result.get()->success)
-  {
-=======
-  if (!result.get()->success) {
->>>>>>> ec46d292
-    RCLCPP_ERROR(get_logger(), "Error calling gripper enable service");
-    return false;
-  }
-
-  return true;
-}
-
-void TestCompetitor::CeilingRobotWaitForAttach(double timeout)
-{
-<<<<<<< HEAD
-  // Wait for part to be attached
-=======
- // Wait for part to be attached
->>>>>>> ec46d292
-  rclcpp::Time start = now();
-  std::vector<geometry_msgs::msg::Pose> waypoints;
-  geometry_msgs::msg::Pose starting_pose = ceiling_robot_.getCurrentPose().pose;
-
-<<<<<<< HEAD
-  while (!ceiling_gripper_state_.attached)
-  {
-=======
-  while (!ceiling_gripper_state_.attached) {
->>>>>>> ec46d292
-    RCLCPP_INFO_THROTTLE(get_logger(), *get_clock(), 1000, "Waiting for gripper attach");
-
-    waypoints.clear();
-    starting_pose.position.z -= 0.001;
-    waypoints.push_back(starting_pose);
-
-    CeilingRobotMoveCartesian(waypoints, 0.1, 0.1, false);
-
-    usleep(200);
-
-<<<<<<< HEAD
-    if (now() - start > rclcpp::Duration::from_seconds(timeout))
-    {
-      RCLCPP_ERROR(get_logger(), "Unable to pick up object");
-      return;
-    }
-  }
-=======
-    if (now() - start > rclcpp::Duration::from_seconds(timeout)){
-      RCLCPP_ERROR(get_logger(), "Unable to pick up object");
-      return;
-    }
-  } 
->>>>>>> ec46d292
-}
-
-bool TestCompetitor::CeilingRobotWaitForAssemble(int station, ariac_msgs::msg::AssemblyPart part, double timeout)
-{
-<<<<<<< HEAD
-  // Wait for part to be attached
-=======
- // Wait for part to be attached
->>>>>>> ec46d292
-  rclcpp::Time start = now();
-  std::vector<geometry_msgs::msg::Pose> waypoints;
-  geometry_msgs::msg::Pose starting_pose = ceiling_robot_.getCurrentPose().pose;
-
-  bool assembled = false;
-
-<<<<<<< HEAD
-  while (!assembled)
-  {
-    // Check if part is assembled
-    switch (part.part.type)
-    {
-    case ariac_msgs::msg::Part::BATTERY:
-      assembled = assembly_station_states_[station].battery_attached;
-      break;
-    case ariac_msgs::msg::Part::PUMP:
-      assembled = assembly_station_states_[station].pump_attached;
-      break;
-    case ariac_msgs::msg::Part::SENSOR:
-      assembled = assembly_station_states_[station].sensor_attached;
-      break;
-    case ariac_msgs::msg::Part::REGULATOR:
-      assembled = assembly_station_states_[station].regulator_attached;
-      break;
-    default:
-      RCLCPP_WARN(get_logger(), "Not a valid part type");
-      return false;
-=======
-  while (!assembled) {
-    // Check if part is assembled
-    switch (part.part.type) {
-      case ariac_msgs::msg::Part::BATTERY:
-        assembled = assembly_station_states_[station].battery_attached;
-        break;
-      case ariac_msgs::msg::Part::PUMP:
-        assembled = assembly_station_states_[station].pump_attached;
-        break;
-      case ariac_msgs::msg::Part::SENSOR:
-        assembled = assembly_station_states_[station].sensor_attached;
-        break;
-      case ariac_msgs::msg::Part::REGULATOR:
-        assembled = assembly_station_states_[station].regulator_attached;
-        break;
-      default:
-        RCLCPP_WARN(get_logger(), "Not a valid part type");
-        return false;
->>>>>>> ec46d292
-    }
-
-    RCLCPP_INFO_THROTTLE(get_logger(), *get_clock(), 1000, "Waiting for part to be assembled");
-
-    double step = 0.0005;
-
-    waypoints.clear();
-    starting_pose.position.x += step * part.install_direction.x;
-    starting_pose.position.y += step * part.install_direction.y;
-    starting_pose.position.z += step * part.install_direction.z;
-    waypoints.push_back(starting_pose);
-
-    CeilingRobotMoveCartesian(waypoints, 0.01, 0.01, false);
-
-    usleep(500);
-
-<<<<<<< HEAD
-    if (now() - start > rclcpp::Duration::from_seconds(timeout))
-    {
-      RCLCPP_ERROR(get_logger(), "Unable to assemble object");
-      return false;
-    }
-  }
-=======
-    if (now() - start > rclcpp::Duration::from_seconds(timeout)){
-      RCLCPP_ERROR(get_logger(), "Unable to assemble object");
-      return false;
-    }
-  } 
->>>>>>> ec46d292
-
-  return true;
-}
-
 bool TestCompetitor::CeilingRobotMovetoTarget()
 {
   moveit::planning_interface::MoveGroupInterface::Plan plan;
@@ -1182,49 +756,14 @@
   }
 }
 
-bool TestCompetitor::CeilingRobotMoveCartesian(
-<<<<<<< HEAD
-    std::vector<geometry_msgs::msg::Pose> waypoints, double vsf, double asf, bool avoid_collisions)
-=======
-  std::vector<geometry_msgs::msg::Pose> waypoints, double vsf, double asf, bool avoid_collisions)
->>>>>>> ec46d292
-{
-  moveit_msgs::msg::RobotTrajectory trajectory;
-
-  double path_fraction = ceiling_robot_.computeCartesianPath(waypoints, 0.01, 0.0, trajectory, avoid_collisions);
-
-<<<<<<< HEAD
-  if (path_fraction < 0.9)
-  {
-    RCLCPP_ERROR(get_logger(), "Unable to generate trajectory through waypoints");
-    return false;
-  }
-
-  // Retime trajectory
-  robot_trajectory::RobotTrajectory rt(ceiling_robot_.getCurrentState()->getRobotModel(), "ceiling_robot");
-  rt.setRobotTrajectoryMsg(*ceiling_robot_.getCurrentState(), trajectory);
-  totg_.computeTimeStamps(rt, vsf, asf);
-  rt.getRobotTrajectoryMsg(trajectory);
-
-=======
-  if (path_fraction < 0.9) {
-    RCLCPP_ERROR(get_logger(), "Unable to generate trajectory through waypoints");
-    return false;
-  }
-    
-  // Retime trajectory 
-  robot_trajectory::RobotTrajectory rt(ceiling_robot_.getCurrentState()->getRobotModel(), "ceiling_robot");
-  rt.setRobotTrajectoryMsg(*ceiling_robot_.getCurrentState(), trajectory);
-  totg_.computeTimeStamps(rt, vsf, asf);
-  rt.getRobotTrajectoryMsg(trajectory);
-
->>>>>>> ec46d292
+}
+
+
   return static_cast<bool>(ceiling_robot_.execute(trajectory));
 }
 
 bool TestCompetitor::CeilingRobotMoveToAssemblyStation(int station)
 {
-<<<<<<< HEAD
   switch (station)
   {
   case 1:
@@ -1242,24 +781,6 @@
   default:
     RCLCPP_WARN(get_logger(), "Not a valid assembly station");
     return false;
-=======
-  switch (station) {
-    case 1:
-      ceiling_robot_.setJointValueTarget(ceiling_as1_js_);
-      break;
-    case 2:
-      ceiling_robot_.setJointValueTarget(ceiling_as2_js_);
-      break;
-    case 3:
-      ceiling_robot_.setJointValueTarget(ceiling_as3_js_);
-      break;
-    case 4:
-      ceiling_robot_.setJointValueTarget(ceiling_as4_js_);
-      break;
-    default:
-      RCLCPP_WARN(get_logger(), "Not a valid assembly station");
-      return false;
->>>>>>> ec46d292
   }
 
   return CeilingRobotMovetoTarget();
@@ -1273,7 +794,6 @@
   double dx = 0;
   double dy = 0;
 
-<<<<<<< HEAD
   if (part.part.type == ariac_msgs::msg::Part::BATTERY)
   {
     double grip_offset = -0.05;
@@ -1287,20 +807,6 @@
   waypoints.push_back(BuildPose(part.pose.position.x + dx, part.pose.position.y + dy,
                                 part.pose.position.z + part_heights_[part.part.type] + pick_offset_, SetRobotOrientation(part_rotation)));
 
-=======
-  if (part.part.type == ariac_msgs::msg::Part::BATTERY) {
-    double grip_offset = -0.05;
-    dx = grip_offset*cos(part_rotation);
-    dy = grip_offset*sin(part_rotation);
-  }
-
-  waypoints.push_back(BuildPose(part.pose.position.x + dx, part.pose.position.y + dy, 
-    part.pose.position.z + 0.4, SetRobotOrientation(part_rotation)));
-  
-  waypoints.push_back(BuildPose(part.pose.position.x + dx, part.pose.position.y + dy, 
-    part.pose.position.z + part_heights_[part.part.type] + pick_offset_, SetRobotOrientation(part_rotation)));
-  
->>>>>>> ec46d292
   CeilingRobotMoveCartesian(waypoints, 0.3, 0.3, true);
 
   CeilingRobotSetGripperState(true);
@@ -1316,27 +822,18 @@
   // Move up slightly
   auto current_pose = ceiling_robot_.getCurrentPose().pose;
   current_pose.position.z += 0.2;
-<<<<<<< HEAD
-
-=======
-  
->>>>>>> ec46d292
+
   waypoints.clear();
   waypoints.push_back(current_pose);
 
   CeilingRobotMoveCartesian(waypoints, 0.3, 0.3, true);
 
   return true;
-<<<<<<< HEAD
-=======
-
->>>>>>> ec46d292
 }
 
 bool TestCompetitor::CeilingRobotAssemblePart(int station, ariac_msgs::msg::AssemblyPart part)
 {
   // Check that part is attached and matches part to assemble
-<<<<<<< HEAD
   if (!ceiling_gripper_state_.attached)
   {
     RCLCPP_WARN(get_logger(), "No part attached");
@@ -1368,36 +865,6 @@
   default:
     RCLCPP_WARN(get_logger(), "Not a valid assembly station");
     return false;
-=======
-  if (!ceiling_gripper_state_.attached) {
-    RCLCPP_WARN(get_logger(), "No part attached");
-    return false;
-  }
-      
-  if (part.part != ceiling_robot_attached_part_){
-    RCLCPP_WARN(get_logger(), "Incorrect part attached for this assembly");
-    return false;
-  }
-  
-  // Calculate assembled pose in world frame
-  std::string insert_frame_name;
-  switch (station) {
-    case 1:
-      insert_frame_name = "as1_insert_frame";
-      break;
-    case 2:
-      insert_frame_name = "as2_insert_frame";
-      break;
-    case 3:
-      insert_frame_name = "as3_insert_frame";
-      break;
-    case 4:
-      insert_frame_name = "as4_insert_frame";
-      break;
-    default:
-      RCLCPP_WARN(get_logger(), "Not a valid assembly station");
-      return false;
->>>>>>> ec46d292
   }
 
   // Calculate robot positions at assembly and approach
@@ -1412,12 +879,8 @@
   KDL::Frame part_to_gripper;
 
   std::vector<geometry_msgs::msg::Pose> waypoints;
-<<<<<<< HEAD
   if (part.part.type == ariac_msgs::msg::Part::BATTERY)
   {
-=======
-  if (part.part.type == ariac_msgs::msg::Part::BATTERY) {
->>>>>>> ec46d292
     tf2::fromMsg(BuildPose(-.05, 0, part_heights_[part.part.type], QuaternionFromRPY(0, M_PI, M_PI)), part_to_gripper);
 
     KDL::Vector up(0, 0, 0.1);
@@ -1428,38 +891,10 @@
     waypoints.clear();
     waypoints.push_back(tf2::toMsg(insert * KDL::Frame(install * -0.003) * part_assemble * part_to_gripper));
     CeilingRobotMoveCartesian(waypoints, 0.1, 0.1, false);
-<<<<<<< HEAD
   }
   else
   {
     tf2::fromMsg(BuildPose(0, 0, part_heights_[part.part.type], QuaternionFromRPY(0, M_PI, M_PI)), part_to_gripper);
-=======
-
-  } else {
-    tf2::fromMsg(BuildPose(0, 0, part_heights_[part.part.type], QuaternionFromRPY(0, M_PI, M_PI)), part_to_gripper);
-
-    // Move to approach
-    waypoints.push_back(tf2::toMsg(insert * KDL::Frame(install * -0.1) * part_assemble * part_to_gripper));
-    CeilingRobotMoveCartesian(waypoints, 0.3, 0.3, true);
-
-    // Move to just before assembly pose
-    waypoints.clear();
-    waypoints.push_back(tf2::toMsg(insert * KDL::Frame(install * -0.003) * part_assemble * part_to_gripper));
-    CeilingRobotMoveCartesian(waypoints, 0.1, 0.1, true);
-  }
-
-  CeilingRobotWaitForAssemble(station, part, 5.0);
-
-  CeilingRobotSetGripperState(false);
-
-  std::string part_name = part_colors_[ceiling_robot_attached_part_.color] + 
-    "_" + part_types_[ceiling_robot_attached_part_.type];
-  ceiling_robot_.detachObject(part_name);
-  
-  return true;
-
-}
->>>>>>> ec46d292
 
     // Move to approach
     waypoints.push_back(tf2::toMsg(insert * KDL::Frame(install * -0.1) * part_assemble * part_to_gripper));
@@ -1522,15 +957,9 @@
     if (current_order_.type == ariac_msgs::msg::Order::KITTING)
     {
       TestCompetitor::CompleteKittingTask(current_order_.kitting_task);
-<<<<<<< HEAD
-    }
-    else if (current_order_.type == ariac_msgs::msg::Order::ASSEMBLY)
-    {
-=======
-      
-      
+      // Submit order
+      TestCompetitor::SubmitOrder(current_order_.id);
     } else if (current_order_.type == ariac_msgs::msg::Order::ASSEMBLY) {
->>>>>>> ec46d292
       TestCompetitor::CompleteAssemblyTask(current_order_.assembly_task);
     }
     else if (current_order_.type == ariac_msgs::msg::Order::COMBINED)
@@ -1575,112 +1004,35 @@
 
 bool TestCompetitor::CompleteAssemblyTask(ariac_msgs::msg::AssemblyTask task)
 {
-  // Send AGVs to assembly station
-<<<<<<< HEAD
-  for (auto const &agv : task.agv_numbers)
-  {
-    int destination;
-    if (task.station == ariac_msgs::msg::AssemblyTask::AS1 || task.station == ariac_msgs::msg::AssemblyTask::AS3)
-    {
-      destination = ariac_msgs::srv::MoveAGV::Request::ASSEMBLY_FRONT;
-    }
-    else if (task.station == ariac_msgs::msg::AssemblyTask::AS2 || task.station == ariac_msgs::msg::AssemblyTask::AS4)
-    {
-=======
-  for (auto const &agv : task.agv_numbers){
-    int destination;
-    if (task.station == ariac_msgs::msg::AssemblyTask::AS1 || task.station == ariac_msgs::msg::AssemblyTask::AS3) {
-      destination = ariac_msgs::srv::MoveAGV::Request::ASSEMBLY_FRONT;
-    } else if (task.station == ariac_msgs::msg::AssemblyTask::AS2 || task.station == ariac_msgs::msg::AssemblyTask::AS4) {
->>>>>>> ec46d292
-      destination = ariac_msgs::srv::MoveAGV::Request::ASSEMBLY_BACK;
-    }
+  if (task.agv_numbers.front() == 1){
 
     LockAGVTray(agv);
     MoveAGV(agv, destination);
   }
-  
-  CeilingRobotMoveToAssemblyStation(task.station);
-
-<<<<<<< HEAD
-  CeilingRobotMoveToAssemblyStation(task.station);
-
-=======
->>>>>>> ec46d292
-  // Get Assembly Poses
-  auto request = std::make_shared<ariac_msgs::srv::GetPreAssemblyPoses::Request>();
-  request->order_id = current_order_.id;
-  auto result = pre_assembly_poses_getter_->async_send_request(request);
-<<<<<<< HEAD
-
-  result.wait();
-
-  std::vector<ariac_msgs::msg::PartPose> agv_part_poses;
-  if (result.get()->valid_id)
-  {
-    agv_part_poses = result.get()->parts;
-
-    if (agv_part_poses.size() == 0)
-    {
-      RCLCPP_WARN(get_logger(), "No part poses received");
-      return false;
-    }
-  }
-  else
-  {
-    RCLCPP_WARN(get_logger(), "Not a valid order ID");
-    return false;
-  }
+
+  RCLCPP_WARN(get_logger(), "Assembly tasks not yet implemented");
+  return false;
+}
 
   for (auto const &part_to_assemble : task.parts)
   {
-=======
-  
-  result.wait();
-
-  std::vector<ariac_msgs::msg::PartPose> agv_part_poses; 
-  if (result.get()->valid_id) {
-    agv_part_poses = result.get()->parts;
-
-    if (agv_part_poses.size() == 0) {
-      RCLCPP_WARN(get_logger(), "No part poses recieved");
-      return false;
-    }
-  } else {
-    RCLCPP_WARN(get_logger(), "Not a valid order ID");
-    return false;
-  }
-  
-  for (auto const &part_to_assemble : task.parts) {
->>>>>>> ec46d292
     // Check if matching part exists in agv_parts
     bool part_exists = false;
     ariac_msgs::msg::PartPose part_to_pick;
     part_to_pick.part = part_to_assemble.part;
-<<<<<<< HEAD
     for (auto const &agv_part : agv_part_poses)
     {
       if (agv_part.part.type == part_to_assemble.part.type && agv_part.part.color == part_to_assemble.part.color)
       {
-=======
-    for (auto const &agv_part: agv_part_poses) {
-      if (agv_part.part.type == part_to_assemble.part.type && agv_part.part.color == part_to_assemble.part.color) {
->>>>>>> ec46d292
         part_exists = true;
         part_to_pick.pose = agv_part.pose;
         break;
       }
     }
 
-<<<<<<< HEAD
     if (!part_exists)
     {
       RCLCPP_WARN_STREAM(get_logger(), "Part with type: " << part_to_assemble.part.type << " and color: " << part_to_assemble.part.color << " not found on tray");
-=======
-    if (!part_exists) {
-      RCLCPP_WARN_STREAM(get_logger(), "Part with type: " << part_to_assemble.part.type << 
-        " and color: " << part_to_assemble.part.color << " not found on tray");
->>>>>>> ec46d292
       continue;
     }
 
@@ -1688,19 +1040,11 @@
     CeilingRobotPickAGVPart(part_to_pick);
 
     CeilingRobotMoveToAssemblyStation(task.station);
-<<<<<<< HEAD
-
-=======
-    
->>>>>>> ec46d292
+
     // Assemble Part to insert
     CeilingRobotAssemblePart(task.station, part_to_assemble);
 
     CeilingRobotMoveToAssemblyStation(task.station);
-<<<<<<< HEAD
-=======
-
->>>>>>> ec46d292
   }
 
   return true;
