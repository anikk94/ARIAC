--- conflicted
+++ resolved
@@ -17,11 +17,7 @@
 ## Competition management
 
 - How many trials will be run?
-<<<<<<< HEAD
-  - The competition will be made up of 15 trial runs.
-=======
   - The competition will be made up of 20 trial runs.
->>>>>>> 1f5b36f4
   - Each trial run will use a unique competition scenario configuration, including any combination of [the released agility challenges](../documentation/agility_challenges.md).
 
 - Will there be a time limit for each trial run?
