Wiki | [Home](../../README.md) | [Documentation](../documentation/documentation.md) | [Tutorials](../tutorials/tutorials.md) | [Qualifiers](../qualifiers/qualifier.md) | [Finals](../finals/finals.md)

-------------------------------------------------

- [Wiki | Tutorials | Interacting with GEAR](#wiki--tutorials--interacting-with-gear)
  - [Start GEAR](#start-gear)
  - [Start/Stop the Competition](#startstop-the-competition)
  - [Receive Orders](#receive-orders)
    - [Notes](#notes)
  - [Complete Orders](#complete-orders)
    - [Submit Kitting Shipments](#submit-kitting-shipments)
    - [Submit Assembly Shipments](#submit-assembly-shipments)
    - [Faulty Products](#faulty-products)
  - [Control the Robots](#control-the-robots)
    - [Control a Vacuum Gripper](#control-a-vacuum-gripper)
    - [Control Arm Joints](#control-arm-joints)
    - [MoveIt](#moveit)
  - [Visualize in RViz](#visualize-in-rviz)
    - [View Tray Contents](#view-tray-contents)
    - [Submit Trays without Delivery](#submit-trays-without-delivery)
  - [Query Locations of Products](#query-locations-of-products)

# Wiki | Tutorials | Interacting with GEAR

The purpose of this tutorial is to introduce you to the [competition interface](../documentation/competition_interface_documentation.md) that is used to interact with GEAR, the software used by teams participating in the Agile Robotics for Industrial Automation Competition (ARIAC).

## Start GEAR

After building GEAR from source (see [Wiki | Tutorials | Installation](installation.md)), you will have to source the setup file from your catkin workspace. In the following example we assume your catkin workspace is `ariac_ws`, located in your `Home` directory.

```bash
$ source ~/ariac_ws/devel/setup.bash
```

To launch GEAR with a sample work cell that has some sensors and parts in various locations, run:

```bash
$ roslaunch nist_gear sample_environment.launch
```

## Start/Stop the Competition

When GEAR is started, various competition elements will be in an inactive state. A service must be called to activate these components.

Run the following command to manually start the competition:

```bash
$ rosservice call /ariac/start_competition
```

When all orders have been filled, or the time limit for the trial has been exhausted, the competition state published on `/ariac/competition_state` will change to `done`. To check the competition state, run:
<<<<<<< HEAD

```bash
$ rostopic echo /ariac/competition_state -n 1
```

If you wish to end the trial early (e.g. you detected a fault in your system and wish to terminate), run:

```bash
$ rosservice call /ariac/end_competition
```

## Receive Orders

Once the competition has started, competitors will start receiving orders on the `ariac/orders` topic. All the orders must be completed in due time to be awarded the maximum score. Competitors must subscribe to this topic to receive the initial order, as well as any future order updates.

To see the last order that was published, run:

```bash
$ rostopic echo /ariac/orders -n 1
```

### Notes

- The competition must be started before an order will be published.
- The most recently received order is usually the highest priority.
- If a trial consists of multiple orders, only the most recent order will be published on `ariac/orders` (the previous order will be replaced with the new order).

Below is an example of an order published on `ariac/orders`.

```bash
order_id: "order_0"
kitting_shipments: 
  - 
    shipment_type: "order_0_kitting_shipment_0"
    agv_id: "agv2"
    station_id: "as1"
    products: 
      - 
        type: "assembly_battery_green"
        pose: 
          position: 
            x: 0.1
            y: 0.1
            z: 0.0
          orientation: 
            x: 0.0
            y: 0.0
            z: 0.0
            w: 1.0
assembly_shipments: 
  - 
    shipment_type: "order_0_assembly_shipment_0"
    station_id: "as4"
    products: 
      - 
        type: "assembly_battery_red"
        pose: 
          position: 
            x: -0.032465
            y: 0.174845
            z: 0.15
          orientation: 
            x: 0.0
            y: 0.0
            z: 0.0
            w: 1.0
```

- ```order_id``` is the id for the order published. This id is unique. If a second order exists, it will be named either ```"order_1"``` or ```"order_0_update"```.
  - ```kitting_shipments``` describes all the shipments related to kitting. This example shows only one kitting shipment. 
    - ```shipment_type``` is a unique id for the current shipment. The type (```"order_0_kitting_shipment_0"```) is passed as an argument to submit a shipment.
    - ```agv_id``` specifies which AGV should be used to build and submit this shipment.
    - ```station_id``` specifies the station to send the shipment when it is completed.
    - ```products``` informs on the type, color, and pose of each product that is needed for the shipment. In this example, the kitting shipment requires only one product. Note that the pose is relative to the tray of the agv.
  - ```assembly_shipments``` describes all the shipments related to assembly.
    - ```shipment_type``` is a unique id for the current shipment. The type (```"order_0_assembly_shipment_0"```) is passed as an argument to submit a shipment.
    - ```station_id``` specifies the assembly station where assembly must be performed. When assembly is required, competitors will either have to build and ship a kit to an assembly station (i.e., do kitting first) or the environment will start with the AGV and needed parts already at the assembly station.
    - ```products``` informs on the type, color, and pose of each product that is needed for the shipment. In this example, the assembly shipment requires only one product. Note that the pose is relative to the briefcase located at the assembly station.

As mentioned previously, an order consists of at least one shipment where the shipment can be either `kitting` or `assembly`. Below are two examples of order consisting of one shipment each.

- Only one assembly shipment:

```bash
order_id: "order_0"
kitting_shipments: []
assembly_shipments: 
  - 
    shipment_type: "order_0_assembly_shipment_0"
    station_id: "as4"
    products: 
      - 
        type: "assembly_battery_red"
        pose: 
          position: 
            x: -0.032465
            y: 0.174845
            z: 0.15
          orientation: 
            x: 0.0
            y: 0.0
            z: 0.0
            w: 1.0
```

- Only one kitting shipment:

```bash
=======

```bash
$ rostopic echo /ariac/competition_state -n 1
```

If you wish to end the trial early (e.g. you detected a fault in your system and wish to terminate), run:

```bash
$ rosservice call /ariac/end_competition
```

## Receive Orders

Once the competition has started, competitors will start receiving orders on the `ariac/orders` topic. All the orders must be completed in due time to be awarded the maximum score. Competitors must subscribe to this topic to receive the initial order, as well as any future order updates.

To see the last order that was published, run:

```bash
$ rostopic echo /ariac/orders -n 1
```

### Notes

- The competition must be started before an order will be published.
- The most recently received order is usually the highest priority.
- If a trial consists of multiple orders, only the most recent order will be published on `ariac/orders` (the previous order will be replaced with the new order).

Below is an example of an order published on `ariac/orders`.

```bash {.line-numbers}
>>>>>>> 1f5b36f4
order_id: "order_0"
kitting_shipments: 
  - 
    shipment_type: "order_0_kitting_shipment_0"
    agv_id: "agv2"
    station_id: "as1"
    products: 
      - 
        type: "assembly_battery_green"
        pose: 
          position: 
            x: 0.1
            y: 0.1
            z: 0.0
          orientation: 
            x: 0.0
            y: 0.0
            z: 0.0
            w: 1.0
<<<<<<< HEAD
assembly_shipments: []
```

## Complete Orders

To complete an order, all the shipments in the order must be submitted.

### Submit Kitting Shipments

There are four AGVs carrying trays that kits can be assembled on. When a kit has been completed, the AGV must be commanded to deliver the kit so it can be scored. A kitting shipment submission will always take the AGV from a kitting station to an assembly station. The shipment will be scored as soon as it is submitted (even though the AGV has not physically reached the assembly station).

- The service `/ariac/agv{N}/submit_shipment as{N} shipment_type` is used to submit kitting shipments where `N` is a value in the range [1,4] and `as` stands for assembly station.
  - `agv{N}` is used to specify which AGV to submit. This should match the AGV specified in the kitting shipment in an order (see the field `agv_id: "agv2"` in the order above).
  - `as{N}` is used to specify the assembly station where the kitting shipment must be delivered. This should match the station specified in the kitting shipment (see the field `station_id: "as1"` under `kitting_shipments` in the order above).

To submit the kitting shipment described in the order above, one needs to use the following service:

```bash
$ rosservice call /ariac/agv2/submit_shipment "as1" "order_0_kitting_shipment_0"
```

- Once an AGV is submitted for an assembly station, competitors will not be able to move the AGV to another assembly station or back to the kiting station. The trial configuration files are carefully designed so that multiple kitting shipments do not use the same AGV.
- Shipments built on the wrong AGV will receive a score of 0.
- Shipments submitted to the wrong assembly station will receive a score of 0.

### Submit Assembly Shipments

Assembly can be performed at four different assembly stations. When assembly has been completed, the station used for assembly must be scored.

- The service `/ariac/as{N}/submit_shipment shipment_type` is used to submit assembly shipments where `N` is a value in the range [1,4] and `as` stands for assembly station.
  - `as{N}` is used to specify the assembly station to be scored. This should match the station specified in the assembly shipment (see the field `station_id: "as4"` under `assembly_shipments` in the order above).

=======
assembly_shipments: 
  - 
    shipment_type: "order_0_assembly_shipment_0"
    station_id: "as4"
    products: 
      - 
        type: "assembly_battery_red"
        pose: 
          position: 
            x: -0.032465
            y: 0.174845
            z: 0.15
          orientation: 
            x: 0.0
            y: 0.0
            z: 0.0
            w: 1.0
```

- ```order_id``` is the id for the order published. This id is unique. If a second order exists, it will be named either ```"order_1"``` or ```"order_0_update"```.
  - ```kitting_shipments``` describes all the shipments related to kitting. This example shows only one kitting shipment. 
    - ```shipment_type``` is a unique id for the current shipment. The type (```"order_0_kitting_shipment_0"```) is passed as an argument to submit a shipment.
    - ```agv_id``` specifies which AGV should be used to build and submit this shipment.
    - ```station_id``` specifies the station to send the shipment when it is completed.
    - ```products``` informs on the type, color, and pose of each product that is needed for the shipment. In this example, the kitting shipment requires only one product. Note that the pose is relative to the tray of the agv.
  - ```assembly_shipments``` describes all the shipments related to assembly.
    - ```shipment_type``` is a unique id for the current shipment. The type (```"order_0_assembly_shipment_0"```) is passed as an argument to submit a shipment.
    - ```station_id``` specifies the assembly station where assembly must be performed. When assembly is required, competitors will either have to build and ship a kit to an assembly station (i.e., do kitting first) or the environment will start with the AGV and needed parts already at the assembly station.
    - ```products``` informs on the type, color, and pose of each product that is needed for the shipment. In this example, the assembly shipment requires only one product. Note that the pose is relative to the briefcase located at the assembly station.

As mentioned previously, an order consists of at least one shipment where the shipment can be either `kitting` or `assembly`. Below are two examples of order consisting of one shipment each.

- Only one assembly shipment:

```bash
order_id: "order_0"
kitting_shipments: []
assembly_shipments: 
  - 
    shipment_type: "order_0_assembly_shipment_0"
    station_id: "as4"
    products: 
      - 
        type: "assembly_battery_red"
        pose: 
          position: 
            x: -0.032465
            y: 0.174845
            z: 0.15
          orientation: 
            x: 0.0
            y: 0.0
            z: 0.0
            w: 1.0
```

- Only one kitting shipment:

```bash
order_id: "order_0"
kitting_shipments: 
  - 
    shipment_type: "order_0_kitting_shipment_0"
    agv_id: "agv2"
    station_id: "as1"
    products: 
      - 
        type: "assembly_battery_green"
        pose: 
          position: 
            x: 0.1
            y: 0.1
            z: 0.0
          orientation: 
            x: 0.0
            y: 0.0
            z: 0.0
            w: 1.0
assembly_shipments: []
```

## Complete Orders

To complete an order, all the shipments in the order must be submitted.

### Submit Kitting Shipments

There are four AGVs carrying trays that kits can be assembled on. When a kit has been completed, the AGV must be commanded to deliver the kit so it can be scored. A kitting shipment submission will always take the AGV from a kitting station to an assembly station. The shipment will be scored as soon as it is submitted (even though the AGV has not physically reached the assembly station).

- The service `/ariac/agv{N}/submit_shipment as{N} shipment_type` is used to submit kitting shipments where `N` is a value in the range [1,4] and `as` stands for assembly station.
  - `agv{N}` is used to specify which AGV to submit. This should match the AGV specified in the kitting shipment in an order (see the field `agv_id: "agv2"` in the order above).
  - `as{N}` is used to specify the assembly station where the kitting shipment must be delivered. This should match the station specified in the kitting shipment (see the field `station_id: "as1"` under `kitting_shipments` in the order above).

To submit the kitting shipment described in the order above, one needs to use the following service:

```bash
$ rosservice call /ariac/agv2/submit_shipment "as1" "order_0_kitting_shipment_0"
```

- **Once an AGV is submitted for an assembly station, competitors will not be able to move the AGV to another assembly station or back to the kitting station**. The trial configuration files are carefully designed so that multiple kitting shipments do not use the same AGV.
- Once the service is called to submit a shipment a score will be computed for the shipment. If this is the last shipment in the current order then the score for the whole trial will be displayed on the screen.
- Shipments built on the wrong AGV will receive a score of 0.
- Shipments submitted to the wrong assembly station will receive a score of 0.

### Submit Assembly Shipments

Assembly can be performed at four different assembly stations. When assembly has been completed, the station used for assembly must be scored.

- The service `/ariac/as{N}/submit_shipment shipment_type` is used to submit assembly shipments where `N` is a value in the range [1,4] and `as` stands for assembly station.
  - `as{N}` is used to specify the assembly station to be scored. This should match the station specified in the assembly shipment (see the field `station_id: "as4"` under `assembly_shipments` in the order above).

>>>>>>> 1f5b36f4
To submit the assembly shipment described in the order above, one needs to use the following service:

```bash
$ rosservice call /ariac/as4/submit_shipment "order_0_assembly_shipment_0"
```

### Faulty Products

- There is a quality control sensor above each AGV. Quality control sensors (QCS) publish the pose of faulty parts that they see on the tray.
  - QCSs have an equivalent interface to logical camera sensors.
  - QCSs publish tf frames of faulty parts.
  - QCSs are positioned above each AGV in pre-defined locations.
  - QCSs have a preset pose and users cannot specify the locations of these sensors.
  - QCSs report faulty parts only once they are in the tray of an AGV.
  - QCSs do not report any information about non-faulty parts.

Below is a example of the outputs provided by a QCS (this command will not work during the qualifier or finals).

Start the ARIAC simulation environment with the command below.
  
  ```bash
  $ roslaunch nist_gear sample_environment.launch
  ```

An snippet of `sample_environment.launch` is given below, showing the use of the trial confiuration file `sample_test.yaml` ([sample_test.yaml](../../nist_gear/config/trial_config/sample_test.yaml)).

```xml
<node name="ariac_sim" pkg="nist_gear" type="gear.py"
        args="--development-mode
          $(arg verbose_args)
          $(arg state_logging_args)
          $(arg gui_args)
          $(arg load_moveit_args)
          $(arg fill_demo_shipment_args)
          --visualize-sensor-views
          -f $(find nist_gear)/config/trial_config/sample_test.yaml
          $(find nist_gear)/config/user_config/sample_user_config.yaml
          " required="true" output="screen" />
```

At the very bottom of `sample_test.yaml`, the following lines describe faulty products:
<<<<<<< HEAD

```yaml
faulty_products:
  - assembly_pump_blue_5
```

=======

```yaml
faulty_products:
  - assembly_pump_blue_5
```

>>>>>>> 1f5b36f4
The command below spawns this faulty part in the tray located on agv3. ***Note***: This command is not available during qualifiers and finals. However, it is a very useful command to test and debug your application.

```bash
$ rosrun gazebo_ros spawn_model -sdf -x 0.1 -y 0.1 -z 0.05 -R 0 -P 0 -Y 0 -file `rospack find nist_gear`/models/assembly_pump_blue_ariac/model.sdf -reference_frame agv3::kit_tray_3::kit_tray_3::tray -model assembly_pump_blue_5
```

<!-- <div style="text-align:center"><img src="../figures/quality_control_sensor.jpeg" alt="alt text" width="600" class="center"></div> -->

![quality.png](../figures/quality_control_sensor.jpeg)

Next, run the following command to see the quality control sensor's output.

***Note***: The id of the quality control sensors matches the id of the AGVs (`quality_control_sensor_1` is located above `agv1`, `quality_control_sensor_2` is located above `agv2`, etc).

```bash
$ rostopic echo /ariac/quality_control_sensor_3
```

You should get the following result.

<<<<<<< HEAD
```bash
=======
```bash {.line-numbers}
>>>>>>> 1f5b36f4
models: 
  - 
    type: "model"
    pose: 
      position: 
        x: 0.695297813039
        y: 0.109115222642
        z: -0.37875728957
      orientation: 
        x: 0.500680786833
        y: 0.494623370661
        z: -0.502106198448
        w: -0.502549337252
pose: 
  position: 
    x: -2.393393
    y: -1.325227
    z: 1.506952
  orientation: 
    x: -0.707106896726
    y: -1.22474483074e-07
    z: 0.707106665647
    w: -1.22474523098e-07

```

<<<<<<< HEAD
- The first part of the output (`models:`) shows that a faulty product has been detected. Reminder that this sensor does not report non-faulty products. The pose of the product is described in the sensor frame.
- The seconf part of the output (`pose:`) describes the pose of the sensor itself in the world frame.
=======
- The first part of the output (`models:`) shows that a faulty product has been detected and its pose is reported in the QCS frame. Reminder that this sensor does not report non-faulty products. Therefore, if `assembly_pump_blue_5` was not a faulty product, the result would have been.

```bash {.line-numbers}
models: []
pose: 
  position: 
    x: -2.393393
    y: -1.325227
    z: 1.506952
  orientation: 
    x: -0.707106896726
    y: -1.22474483074e-07
    z: 0.707106665647
    w: -1.22474523098e-07

```

- The second part of the output (`pose:`) describes the pose of the sensor itself in the world frame.
>>>>>>> 1f5b36f4

## Control the Robots

There are two robots in the simulation where each robot consists of one UR10 arm. The UR10 simulation and control code is provided by [ROS Industrial's universal_robot ROS packages](https://github.com/ros-industrial/universal_robot).
The control parameters have been modified for use in the ARIAC simulation.

### Control a Vacuum Gripper
<<<<<<< HEAD

Each arm has a simulated pneumatic gripper attached to the arm's end effector. Competitors can enable or disable the suction of the gripper. When the suction is enabled and the gripper is making contact with a product, the contacting product will be attached to the gripper. At any point, competitors will also be able to disable the suction, causing the detachment of the object if it was previously attached.

=======

Each arm has a simulated pneumatic gripper attached to the arm's end effector. Competitors can enable or disable the suction of the gripper. When the suction is enabled and the gripper is making contact with a product, the contacting product will be attached to the gripper. At any point, competitors will also be able to disable the suction, causing the detachment of the object if it was previously attached.

>>>>>>> 1f5b36f4
To enable the gripper suction for the kitting and the assembly robots through the command line, run:

```bash
$ rosservice call /ariac/kitting/arm/gripper/control "enable: true"
$ rosservice call /ariac/gantry/arm/gripper/control "enable: true"
```

The gripper periodically publishes its internal state on the topic `/ariac/kitting/arm/gripper/state` for the kitting robot and on the topic `/ariac/gantry/arm/gripper/state` for the assembly robot.

***Note***: Subscribe to these topics to introspect the grippers' state.

You can check whether the suction is enabled/disabled or whether there is an object attached to the gripper. Execute the following commands to display the gripper's state for each robot:

```bash
$ rostopic echo /ariac/kitting/arm/gripper/state -n 1
$ rostopic echo /ariac/gantry/arm/gripper/state -n 1
```

You should get the following output for both grippers, showing the suction is on for both grippers but there are no products attached  to the grippers.

```bash
---
enabled: True
attached: False
---
<<<<<<< HEAD
```

The following commands disable the suction for each gripper and then display the state of each gripper.

```bash
rosservice call /ariac/kitting/arm/gripper/control "enable: false"
rosservice call /ariac/gantry/arm/gripper/control "enable: false"
rostopic echo /ariac/kitting/arm/gripper/state -n 1
rostopic echo /ariac/gantry/arm/gripper/state -n 1
```

### Control Arm Joints

Each robot has its own command topics for controlling the joints of the robots.

=======
```

The following commands disable the suction for each gripper and then display the state of each gripper.

```bash
rosservice call /ariac/kitting/arm/gripper/control "enable: false"
rosservice call /ariac/gantry/arm/gripper/control "enable: false"
rostopic echo /ariac/kitting/arm/gripper/state -n 1
rostopic echo /ariac/gantry/arm/gripper/state -n 1
```

### Control Arm Joints

Each robot has its own command topics for controlling the joints of the robots.

>>>>>>> 1f5b36f4
- The topic for controlling the kitting robot is `/ariac/kitting/kitting_arm_controller/command`
- The topics for controlling the assembly robot are:
  - `/ariac/gantry/gantry_controller/command` for controlling the torso on the linear rails.
  - `/ariac/gantry/gantry_arm_controller/command` for controlling the arm attached to the torso.
  
All the topics use [trajectory_msgs/JointTrajectory](http://docs.ros.org/api/trajectory_msgs/html/msg/JointTrajectory.html) messages. The robots' controllers will try to match the commanded states. The robots are controlled by an instance of [ros_controllers/joint_trajectory_controller](http://wiki.ros.org/joint_trajectory_controller).

<!-- ### Command Line

Run this command to move `arm1` over a gasket part in the sample environment.

```bash
rostopic pub /ariac/arm1/arm/command trajectory_msgs/JointTrajectory    "{joint_names: \
        ['linear_arm_actuator_joint',  'shoulder_pan_joint', 'shoulder_lift_joint', 'elbow_joint', 'wrist_1_joint', 'wrist_2_joint', 'wrist_3_joint'], \
     points: [ \
{time_from_start: {secs: 2}, \
        positions: [0.15, 3.14,  -1.570,  2.14, 3.1, -1.59, 0.126]}, \
{time_from_start: {secs: 4}, \
        positions: [-0.35, 3.14,  -0.6,  2.3, 3.0, -1.59, 0.126]}, \
{time_from_start: {secs: 6}, \
        positions: [-0.35, 3.14,  -0.5,  2.3, 3.05, -1.59, 0.126]}, \
]}" -1
```

You should see the arm move to the specified joint positions.
To get the current joint positions of the arm, run:

```bash
rostopic echo /ariac/arm1/joint_states -n 1
```

The `/ariac/armN/joint_states` topic uses the [sensor_msgs/JointState](http://docs.ros.org/api/sensor_msgs/html/msg/JointState.html) message which contains joint positions, velocities, efforts, and the name of the joints.


Now, enable the gripper on arm1.

```bash
rosservice call /ariac/arm1/gripper/control "enable: true"
```

The gripper state should now show it has attached to an object.

```
$ rostopic echo -n 1 /ariac/arm1/gripper/state
enabled: True
attached: True
---
```

Note, you could have enabled the gripper at the beginning.
It will attach to the first product it contacts.


Move the part over `AGV1`'s tray
```
rostopic pub /ariac/arm1/arm/command trajectory_msgs/JointTrajectory    "{joint_names: \
        ['linear_arm_actuator_joint',  'shoulder_pan_joint', 'shoulder_lift_joint', 'elbow_joint', 'wrist_1_joint', 'wrist_2_joint', 'wrist_3_joint'], \
     points: [ \
{time_from_start: {secs: 2}, \
        positions: [0.0, 3.14,  -1.570,  2.14, 3.27, -1.51, 0.0]}, \
{time_from_start: {secs: 5}, \
        positions: [1.0, 1.85,  0,  -0.38, 1.57, -1.51, 0.00]}, \
{time_from_start: {secs: 7}, \
        positions: [1.0, 1.507,  0,  -0.38, 0.38, -1.51, 0.00]}, \
{time_from_start: {secs: 10}, \
        positions: [1.18, 1.507,  0.38,  -0.38, 1.55, 1.75, 0.127]}, \
]}" -1
```

Disable the gripper to drop the object

```bash
rosservice call /ariac/arm1/gripper/control "enable: false"
```

Return the arm to the starting position.

```
rostopic pub /ariac/arm1/arm/command trajectory_msgs/JointTrajectory    "{joint_names: \
        ['linear_arm_actuator_joint',  'shoulder_pan_joint', 'shoulder_lift_joint', 'elbow_joint', 'wrist_1_joint', 'wrist_2_joint', 'wrist_3_joint'], \
     points: [ \
{time_from_start: {secs: 5}, \
        positions: [0.0, 3.14,  -1.570,  2.14, 3.27, -1.51, 0.0]}, \
]}" -1

``` -->

#### Use rqt GUI

- To control the robots from a GUI, first install the rqt joint trajectory controller:

  ```bash
  $ sudo apt install ros-melodic-rqt-joint-trajectory-controller
  ```

  - **NOTE**: Past experience shows that the plugin does not show up in `rqt_gui` after the Debian install. If this is the case you may need to build it from source (see https://github.com/ros-visualization/rqt)

- In one terminal, start the joint trajectory controller for the assembly robot:

  ```bash
  $ rosrun rqt_gui rqt_gui robot_description:=/ariac/gantry/robot_description
  ```

- In another terminal, start the joint trajectory controller for the kitting robot:

  ```bash
  $ rosrun rqt_gui rqt_gui robot_description:=/ariac/kitting/robot_description
  ```

- Open a joint controller plugin with `Plugins` -> `Robot Tools` -> `Joint trajectory controller`.
  - ***Assembly robot***: Select `/ariac/gantry/controller_manager`
    - Select `gantry_controller` to control the torso joints.
    - or
    - Select `gantry_arm_controller` to control the arm attached to the torso.
  - **Kitting robot**: Select `/ariac/kitting/controller_manager`
    - Select `kitting_arm_controller` to control the arm mounted on the linear rail.
  - Click on the red button to activate the plugin.
  - Use the sliders to move the different robot links.

<!-- <div style="text-align:center"><img src="../figures/rqt_gantry.jpeg" alt="alt text" width="900" class="center"></div> -->

![rqt.png](../figures/rqt_gantry.jpeg)

**Be Aware**: Enabling the joint trajectory controller in rqt can conflict with other joint trajectories that the arm might be receiving from, for example, the command-line. Disable the controller in rqt if you wish to send trajectories from the command-line.

### MoveIt

See the [MoveIt tutorial](moveit_interface.md).

## Visualize in RViz
<<<<<<< HEAD

<!-- #### TF frames -->

GEAR publishes various TF frames of various poses in the world. These frames may be useful when developing the robot control algorithm.

To view them, use the provided rviz configuration file:

1. ```roslaunch nist_gear sample_environment.launch```
2. ```rosrun rviz rviz```
3. `File` &#8594; `Open Config` (or `Ctrl+O`).
4. Open `ariac.rviz` file located in `nist_gear/rviz`

**NOTE**: GEAR uses `tf2_msgs` and not the deprecated `tf_msgs`. Accordingly, you should use the tf2 package instead of tf.

=======

<!-- #### TF frames -->

GEAR publishes various TF frames of various poses in the world. These frames may be useful when developing the robot control algorithm.

To view them, use the provided rviz configuration file:

1. ```roslaunch nist_gear sample_environment.launch```
2. ```rosrun rviz rviz```
3. `File` &#8594; `Open Config` (or `Ctrl+O`).
4. Open `ariac.rviz` file located in `nist_gear/rviz`

**NOTE**: GEAR uses `tf2_msgs` and not the deprecated `tf_msgs`. Accordingly, you should use the tf2 package instead of tf.

>>>>>>> 1f5b36f4
<!-- #### Robot Model -->

<!-- Using the RobotModel display, one arm at a time can be visualized in rviz.
It requires remapping the `tf` topics and `robot_description` parameter.

Arm 1
```bash
rosrun rviz rviz /tf:=/ariac/gantry/tf /tf_static:=/ariac/gantry/tf_static robot_description:=/ariac/gantry/robot_description
```

Arm 2
```bash
rosrun rviz rviz /tf:=/ariac/arm2/tf /tf_static:=/ariac/arm2/tf_static robot_description:=/ariac/arm2/robot_description
``` -->

## Troubleshooting Interfaces

There are a few interfaces that will not be available during the competition but can be useful during development. **These interfaces will not be available during the competition.**

### Control the Conveyor Belt

The service `/ariac/conveyor/control` can be used to modify the power of the conveyor belt or stop it. The power can be 0 or a value in the range of 50 to 100, with 100 representing full speed.

You can start the conveyor belt with

```bash
rosservice call /ariac/start_competition
rosservice call /ariac/conveyor/control "power: 100"
```

### View Tray Contents

The `/ariac/trays` topic can be used during development for seeing the pose of products in the shipping boxes in the same frame as that which will be used for shipment evaluation.

```bash
$ rostopic echo /ariac/trays

destination_id: "agv1::kit_tray_1::kit_tray_1::tray"
station_id: "as2"
products: 
  - 
    type: "assembly_battery_blue"
    is_faulty: False
    pose: 
      position: 
        x: 0.0998680454178
        y: -0.0999434754929
        z: 0.0310452302069
      orientation: 
        x: -6.29101303068e-05
        y: -0.00257869130765
        z: -0.382786818952
        w: 0.923833100527
---
destination_id: "agv3::kit_tray_3::kit_tray_3::tray"
station_id: "ks3"
products: []
<<<<<<< HEAD
---
destination_id: "agv2::kit_tray_2::kit_tray_2::tray"
station_id: "ks2"
products: 
  - 
    type: "assembly_battery_green"
    is_faulty: False
    pose: 
      position: 
        x: 0.0999964155144
        y: 0.0999923951628
        z: 0.0316455152617
      orientation: 
        x: 2.37198620273e-05
        y: -6.84107068383e-05
        z: -3.81840554511e-05
        w: 0.99999999665
---
=======
---
destination_id: "agv2::kit_tray_2::kit_tray_2::tray"
station_id: "ks2"
products: 
  - 
    type: "assembly_battery_green"
    is_faulty: False
    pose: 
      position: 
        x: 0.0999964155144
        y: 0.0999923951628
        z: 0.0316455152617
      orientation: 
        x: 2.37198620273e-05
        y: -6.84107068383e-05
        z: -3.81840554511e-05
        w: 0.99999999665
---
>>>>>>> 1f5b36f4
destination_id: "agv4::kit_tray_4::kit_tray_4::tray"
station_id: "ks4"
products: []
---
```

The above output does not show any information for kit trays 3 and 4. This is simply because there is no parts on these trays. You will also notice that `station_id` shows the location of the AGVs in the workcell where `ks` stands for kitting station and `as` stands for assembly station. The location of AGVs are retrieved and updated from the parameter server. Below is a list of the parameters for the location of AGVS:

- `/ariac/agv1_station`
- `/ariac/agv2_station`
- `/ariac/agv3_station`
- `/ariac/agv4_station`

### Submit Trays without Delivery

The `/ariac/submit_shipment` service can be used during development for submitting kits for evaluation without them being ready for delivery.

```bash
$ rosservice call /ariac/start_competition
$ rosservice call /ariac/submit_shipment "agv2::kit_tray_2::kit_tray_2::tray" "order_0_kitting_shipment_0" "as1"

success: True
inspection_result: 4.0
```

- The first argument describes the scoped name of the tray in a specific AGV (`agv2` in this case).
- The second argument is the shipment type (usually retrieved on the topic `/ariac/orders`)
- The third argument is the assembly station where the AGV should be delivered. Even though the AGV is not moving during this service call, we still to pass the correct assembly station.

## Query Locations of Products

To determine where in the workcell products may be found, you can use the [GetMaterialLocations](../../nist_gear/srv/GetMaterialLocations.srv) service. This service will report where to find a specific part type and color in the workcell, including bins, the conveyor belt, an AGVs.

An example service call and response is:

```bash
$ rosservice call /ariac/material_locations "assembly_battery_blue"

storage_units: 
  - 
    unit_id: "agv1"
  - 
    unit_id: "bin8"
```

The result suggests that products of type `assembly_battery_blue` may be found in bin8 and on `agv1`. 

The TF frame `bin8_frame` can be used to know the location of `bin8` with respect to the origin of the `world`:

```bash
$ rosrun tf tf_echo /world /bin8_frame
At time 0.000
- Translation: [-2.652, -3.380, 0.720]
- Rotation: in Quaternion [0.000, 0.000, 1.000, 0.000]
            in RPY (radian) [0.000, -0.000, 3.142]
            in RPY (degree) [0.000, -0.000, 180.000]
```

-------------------------------------------------
Wiki | [Home](../../README.md) | [Documentation](../documentation/documentation.md) | [Tutorials](../tutorials/tutorials.md) | [Qualifiers](../qualifiers/qualifier.md) | [Finals](../finals/finals.md)<|MERGE_RESOLUTION|>--- conflicted
+++ resolved
@@ -49,7 +49,6 @@
 ```
 
 When all orders have been filled, or the time limit for the trial has been exhausted, the competition state published on `/ariac/competition_state` will change to `done`. To check the competition state, run:
-<<<<<<< HEAD
 
 ```bash
 $ rostopic echo /ariac/competition_state -n 1
@@ -79,7 +78,7 @@
 
 Below is an example of an order published on `ariac/orders`.
 
-```bash
+```bash {.line-numbers}
 order_id: "order_0"
 kitting_shipments: 
   - 
@@ -158,150 +157,6 @@
 - Only one kitting shipment:
 
 ```bash
-=======
-
-```bash
-$ rostopic echo /ariac/competition_state -n 1
-```
-
-If you wish to end the trial early (e.g. you detected a fault in your system and wish to terminate), run:
-
-```bash
-$ rosservice call /ariac/end_competition
-```
-
-## Receive Orders
-
-Once the competition has started, competitors will start receiving orders on the `ariac/orders` topic. All the orders must be completed in due time to be awarded the maximum score. Competitors must subscribe to this topic to receive the initial order, as well as any future order updates.
-
-To see the last order that was published, run:
-
-```bash
-$ rostopic echo /ariac/orders -n 1
-```
-
-### Notes
-
-- The competition must be started before an order will be published.
-- The most recently received order is usually the highest priority.
-- If a trial consists of multiple orders, only the most recent order will be published on `ariac/orders` (the previous order will be replaced with the new order).
-
-Below is an example of an order published on `ariac/orders`.
-
-```bash {.line-numbers}
->>>>>>> 1f5b36f4
-order_id: "order_0"
-kitting_shipments: 
-  - 
-    shipment_type: "order_0_kitting_shipment_0"
-    agv_id: "agv2"
-    station_id: "as1"
-    products: 
-      - 
-        type: "assembly_battery_green"
-        pose: 
-          position: 
-            x: 0.1
-            y: 0.1
-            z: 0.0
-          orientation: 
-            x: 0.0
-            y: 0.0
-            z: 0.0
-            w: 1.0
-<<<<<<< HEAD
-assembly_shipments: []
-```
-
-## Complete Orders
-
-To complete an order, all the shipments in the order must be submitted.
-
-### Submit Kitting Shipments
-
-There are four AGVs carrying trays that kits can be assembled on. When a kit has been completed, the AGV must be commanded to deliver the kit so it can be scored. A kitting shipment submission will always take the AGV from a kitting station to an assembly station. The shipment will be scored as soon as it is submitted (even though the AGV has not physically reached the assembly station).
-
-- The service `/ariac/agv{N}/submit_shipment as{N} shipment_type` is used to submit kitting shipments where `N` is a value in the range [1,4] and `as` stands for assembly station.
-  - `agv{N}` is used to specify which AGV to submit. This should match the AGV specified in the kitting shipment in an order (see the field `agv_id: "agv2"` in the order above).
-  - `as{N}` is used to specify the assembly station where the kitting shipment must be delivered. This should match the station specified in the kitting shipment (see the field `station_id: "as1"` under `kitting_shipments` in the order above).
-
-To submit the kitting shipment described in the order above, one needs to use the following service:
-
-```bash
-$ rosservice call /ariac/agv2/submit_shipment "as1" "order_0_kitting_shipment_0"
-```
-
-- Once an AGV is submitted for an assembly station, competitors will not be able to move the AGV to another assembly station or back to the kiting station. The trial configuration files are carefully designed so that multiple kitting shipments do not use the same AGV.
-- Shipments built on the wrong AGV will receive a score of 0.
-- Shipments submitted to the wrong assembly station will receive a score of 0.
-
-### Submit Assembly Shipments
-
-Assembly can be performed at four different assembly stations. When assembly has been completed, the station used for assembly must be scored.
-
-- The service `/ariac/as{N}/submit_shipment shipment_type` is used to submit assembly shipments where `N` is a value in the range [1,4] and `as` stands for assembly station.
-  - `as{N}` is used to specify the assembly station to be scored. This should match the station specified in the assembly shipment (see the field `station_id: "as4"` under `assembly_shipments` in the order above).
-
-=======
-assembly_shipments: 
-  - 
-    shipment_type: "order_0_assembly_shipment_0"
-    station_id: "as4"
-    products: 
-      - 
-        type: "assembly_battery_red"
-        pose: 
-          position: 
-            x: -0.032465
-            y: 0.174845
-            z: 0.15
-          orientation: 
-            x: 0.0
-            y: 0.0
-            z: 0.0
-            w: 1.0
-```
-
-- ```order_id``` is the id for the order published. This id is unique. If a second order exists, it will be named either ```"order_1"``` or ```"order_0_update"```.
-  - ```kitting_shipments``` describes all the shipments related to kitting. This example shows only one kitting shipment. 
-    - ```shipment_type``` is a unique id for the current shipment. The type (```"order_0_kitting_shipment_0"```) is passed as an argument to submit a shipment.
-    - ```agv_id``` specifies which AGV should be used to build and submit this shipment.
-    - ```station_id``` specifies the station to send the shipment when it is completed.
-    - ```products``` informs on the type, color, and pose of each product that is needed for the shipment. In this example, the kitting shipment requires only one product. Note that the pose is relative to the tray of the agv.
-  - ```assembly_shipments``` describes all the shipments related to assembly.
-    - ```shipment_type``` is a unique id for the current shipment. The type (```"order_0_assembly_shipment_0"```) is passed as an argument to submit a shipment.
-    - ```station_id``` specifies the assembly station where assembly must be performed. When assembly is required, competitors will either have to build and ship a kit to an assembly station (i.e., do kitting first) or the environment will start with the AGV and needed parts already at the assembly station.
-    - ```products``` informs on the type, color, and pose of each product that is needed for the shipment. In this example, the assembly shipment requires only one product. Note that the pose is relative to the briefcase located at the assembly station.
-
-As mentioned previously, an order consists of at least one shipment where the shipment can be either `kitting` or `assembly`. Below are two examples of order consisting of one shipment each.
-
-- Only one assembly shipment:
-
-```bash
-order_id: "order_0"
-kitting_shipments: []
-assembly_shipments: 
-  - 
-    shipment_type: "order_0_assembly_shipment_0"
-    station_id: "as4"
-    products: 
-      - 
-        type: "assembly_battery_red"
-        pose: 
-          position: 
-            x: -0.032465
-            y: 0.174845
-            z: 0.15
-          orientation: 
-            x: 0.0
-            y: 0.0
-            z: 0.0
-            w: 1.0
-```
-
-- Only one kitting shipment:
-
-```bash
 order_id: "order_0"
 kitting_shipments: 
   - 
@@ -354,7 +209,6 @@
 - The service `/ariac/as{N}/submit_shipment shipment_type` is used to submit assembly shipments where `N` is a value in the range [1,4] and `as` stands for assembly station.
   - `as{N}` is used to specify the assembly station to be scored. This should match the station specified in the assembly shipment (see the field `station_id: "as4"` under `assembly_shipments` in the order above).
 
->>>>>>> 1f5b36f4
 To submit the assembly shipment described in the order above, one needs to use the following service:
 
 ```bash
@@ -396,21 +250,12 @@
 ```
 
 At the very bottom of `sample_test.yaml`, the following lines describe faulty products:
-<<<<<<< HEAD
 
 ```yaml
 faulty_products:
   - assembly_pump_blue_5
 ```
 
-=======
-
-```yaml
-faulty_products:
-  - assembly_pump_blue_5
-```
-
->>>>>>> 1f5b36f4
 The command below spawns this faulty part in the tray located on agv3. ***Note***: This command is not available during qualifiers and finals. However, it is a very useful command to test and debug your application.
 
 ```bash
@@ -431,11 +276,7 @@
 
 You should get the following result.
 
-<<<<<<< HEAD
-```bash
-=======
 ```bash {.line-numbers}
->>>>>>> 1f5b36f4
 models: 
   - 
     type: "model"
@@ -462,10 +303,6 @@
 
 ```
 
-<<<<<<< HEAD
-- The first part of the output (`models:`) shows that a faulty product has been detected. Reminder that this sensor does not report non-faulty products. The pose of the product is described in the sensor frame.
-- The seconf part of the output (`pose:`) describes the pose of the sensor itself in the world frame.
-=======
 - The first part of the output (`models:`) shows that a faulty product has been detected and its pose is reported in the QCS frame. Reminder that this sensor does not report non-faulty products. Therefore, if `assembly_pump_blue_5` was not a faulty product, the result would have been.
 
 ```bash {.line-numbers}
@@ -484,7 +321,6 @@
 ```
 
 - The second part of the output (`pose:`) describes the pose of the sensor itself in the world frame.
->>>>>>> 1f5b36f4
 
 ## Control the Robots
 
@@ -492,15 +328,9 @@
 The control parameters have been modified for use in the ARIAC simulation.
 
 ### Control a Vacuum Gripper
-<<<<<<< HEAD
 
 Each arm has a simulated pneumatic gripper attached to the arm's end effector. Competitors can enable or disable the suction of the gripper. When the suction is enabled and the gripper is making contact with a product, the contacting product will be attached to the gripper. At any point, competitors will also be able to disable the suction, causing the detachment of the object if it was previously attached.
 
-=======
-
-Each arm has a simulated pneumatic gripper attached to the arm's end effector. Competitors can enable or disable the suction of the gripper. When the suction is enabled and the gripper is making contact with a product, the contacting product will be attached to the gripper. At any point, competitors will also be able to disable the suction, causing the detachment of the object if it was previously attached.
-
->>>>>>> 1f5b36f4
 To enable the gripper suction for the kitting and the assembly robots through the command line, run:
 
 ```bash
@@ -526,7 +356,6 @@
 enabled: True
 attached: False
 ---
-<<<<<<< HEAD
 ```
 
 The following commands disable the suction for each gripper and then display the state of each gripper.
@@ -542,23 +371,6 @@
 
 Each robot has its own command topics for controlling the joints of the robots.
 
-=======
-```
-
-The following commands disable the suction for each gripper and then display the state of each gripper.
-
-```bash
-rosservice call /ariac/kitting/arm/gripper/control "enable: false"
-rosservice call /ariac/gantry/arm/gripper/control "enable: false"
-rostopic echo /ariac/kitting/arm/gripper/state -n 1
-rostopic echo /ariac/gantry/arm/gripper/state -n 1
-```
-
-### Control Arm Joints
-
-Each robot has its own command topics for controlling the joints of the robots.
-
->>>>>>> 1f5b36f4
 - The topic for controlling the kitting robot is `/ariac/kitting/kitting_arm_controller/command`
 - The topics for controlling the assembly robot are:
   - `/ariac/gantry/gantry_controller/command` for controlling the torso on the linear rails.
@@ -689,7 +501,6 @@
 See the [MoveIt tutorial](moveit_interface.md).
 
 ## Visualize in RViz
-<<<<<<< HEAD
 
 <!-- #### TF frames -->
 
@@ -704,22 +515,6 @@
 
 **NOTE**: GEAR uses `tf2_msgs` and not the deprecated `tf_msgs`. Accordingly, you should use the tf2 package instead of tf.
 
-=======
-
-<!-- #### TF frames -->
-
-GEAR publishes various TF frames of various poses in the world. These frames may be useful when developing the robot control algorithm.
-
-To view them, use the provided rviz configuration file:
-
-1. ```roslaunch nist_gear sample_environment.launch```
-2. ```rosrun rviz rviz```
-3. `File` &#8594; `Open Config` (or `Ctrl+O`).
-4. Open `ariac.rviz` file located in `nist_gear/rviz`
-
-**NOTE**: GEAR uses `tf2_msgs` and not the deprecated `tf_msgs`. Accordingly, you should use the tf2 package instead of tf.
-
->>>>>>> 1f5b36f4
 <!-- #### Robot Model -->
 
 <!-- Using the RobotModel display, one arm at a time can be visualized in rviz.
@@ -777,7 +572,6 @@
 destination_id: "agv3::kit_tray_3::kit_tray_3::tray"
 station_id: "ks3"
 products: []
-<<<<<<< HEAD
 ---
 destination_id: "agv2::kit_tray_2::kit_tray_2::tray"
 station_id: "ks2"
@@ -796,26 +590,6 @@
         z: -3.81840554511e-05
         w: 0.99999999665
 ---
-=======
----
-destination_id: "agv2::kit_tray_2::kit_tray_2::tray"
-station_id: "ks2"
-products: 
-  - 
-    type: "assembly_battery_green"
-    is_faulty: False
-    pose: 
-      position: 
-        x: 0.0999964155144
-        y: 0.0999923951628
-        z: 0.0316455152617
-      orientation: 
-        x: 2.37198620273e-05
-        y: -6.84107068383e-05
-        z: -3.81840554511e-05
-        w: 0.99999999665
----
->>>>>>> 1f5b36f4
 destination_id: "agv4::kit_tray_4::kit_tray_4::tray"
 station_id: "ks4"
 products: []
