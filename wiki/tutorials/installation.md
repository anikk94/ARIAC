Wiki | [Home](../../README.md) | [Documentation](../documentation/documentation.md) | [Tutorials](../tutorials/tutorials.md) | [Qualifiers](../qualifiers/qualifier.md) | [Finals](../finals/finals.md)

-------------------------------------------------

- [Wiki | Tutorials | Installation](#wiki--tutorials--installation)
  - [Prerequisites](#prerequisites)
    - [Ubuntu Bionic](#ubuntu-bionic)
    - [Install ROS and Gazebo](#install-ros-and-gazebo)
    - [Install Catkin Command Line Tools and Create a Catkin Workspace](#install-catkin-command-line-tools-and-create-a-catkin-workspace)
    - [Create a Catkin Workspace](#create-a-catkin-workspace)
    - [Download Source Code](#download-source-code)
    - [Install GEAR Dependencies](#install-gear-dependencies)
  - [Build GEAR](#build-gear)
    - [Build all packages in the workspace](#build-all-packages-in-the-workspace)
    - [Build a single package in the workspace](#build-a-single-package-in-the-workspace)
    - [Build Release versus Debug builds](#build-release-versus-debug-builds)
  - [Run GEAR](#run-gear)

# Wiki | Tutorials | Installation

Currently, GEAR can only be built from source. We are working on a debian package for GEAR.

## Prerequisites

### Ubuntu Bionic

GEAR requires a machine running [Ubuntu Bionic (18.04)](http://releases.ubuntu.com/18.04/).
If you're running Ubuntu, but not sure which version then run the following command to find out.

```bash
$ cat /etc/os-release
```

You should see 18.04 Bionic Beaver in that file.

### Install ROS and Gazebo

- GEAR uses [ROS Melodic](http://www.ros.org/) and [Gazebo 9](http://gazebosim.org/blog/gazebo9) to simulate the environment
  - Follow these instructions to install [ROS Melodic](http://wiki.ros.org/melodic/Installation/Ubuntu).
  - Follow these instructions to install [Gazebo 9](http://gazebosim.org/tutorials?tut=install_ubuntu&cat=install).

**Note**, if you see a crash complaining about missing a symbol in an ignition library, run this to fix it

```bash
$ sudo apt-get update
$ sudo apt-get upgrade libignition-math4
```

### Install Catkin Command Line Tools and Create a Catkin Workspace

The [Catkin Command Line Tools (catkin_tools)](https://catkin-tools.readthedocs.io/en/latest/) will be used to build the software.

Follow [these instructions to install catkin_tools](https://catkin-tools.readthedocs.io/en/latest/installing.html).
If you followed the instructions to install ROS above, it should be as simple as

```bash
$ sudo apt-get update
$ sudo apt-get install python-catkin-tools
```

### Create a Catkin Workspace

A [catkin workspace](https://catkin-tools.readthedocs.io/en/latest/quick_start.html#initializing-a-new-workspace) is a place to build ROS packages.
You will need to create one to have a place to build the GEAR packages.
Run these commands to create a workspace `ariac_ws` in your home folder.

```bash
$ source /opt/ros/melodic/setup.bash
$ mkdir -p ~/ariac_ws/src
$ cd ~/ariac_ws
$ catkin init
```

### Download Source Code

The source code for `GEAR` is located in the [nist_gear repository on github](https://github.com/usnistgov/ARIAC.git). GEAR also uses a custom version of [gazebo_ros_pkgs](https://github.com/ros-simulation/gazebo_ros_pkgs/).
Follow these instructions to put the for both of these into the catkin workspace.

```bash
$ cd ~/ariac_ws/src
$ git clone https://github.com/usnistgov/ARIAC.git
$ git clone https://github.com/osrf/ariac-gazebo_ros_pkgs -b ariac-network-melodic
```

### Install GEAR Dependencies

The cloned software has its own dependencies that need to be installed. The tool rosdep can do this automatically. If you have not used rosdep before, then it must be initialized before running the command above. Run this if you have not used rosdep before:

```bash
$ sudo apt-get install python-rosdep
$ sudo rosdep init
$ rosdep update
```

Once rosdep has been initialized, use it to install dependencies:

```bash
$ cd ~/ariac_ws
$ rosdep install --from-paths ./src --ignore-packages-from-source -y
```

If not installed, make sure you install ros_control:

```bash
<<<<<<< HEAD
$ sudo apt-get install ros-melodic-ros-control ros-melodic-ros-controllers
=======
$ sudo apt install ros-melodic-ros-control* ros-melodic-control* ros-melodic-gazebo-ros-control*
>>>>>>> 1f5b36f4
```

## Build GEAR

The command `catkin` from the Catkin Command Line Tools is used to build the software.
All of these commands must be run from the root of the workspace.
Use `cd` to get there in a terminal.

```bash
$ cd ~/ariac_ws
```

For more information see the [documentation for `catkin build`](https://catkin-tools.readthedocs.io/en/latest/verbs/catkin_build.html).

### Build all packages in the workspace

Run this to build all of the packages in the workspace.

```bash
$ catkin build
```

Once all packages have been built once, you can rebuild them individually as needed.

### Build a single package in the workspace

The command to build a single package by name is:

```bash
$ catkin build --no-deps PACKAGE_NAME
```

For example, run this to build just the main GEAR package:

```bash
$ catkin build --no-deps nist_gear
```

### Build Release versus Debug builds

To build packages in debug mode with debug symbols, add `cmake` args specifying the build type.

For example, to rebuild all package in debug mode use:

```bash
$ catkin build --cmake-args -DCMAKE_BUILD_TYPE=Debug
```

To build in release use:

```bash
$ catkin build --cmake-args -DCMAKE_BUILD_TYPE=Release
```

For more info see the [documentation on CMAKE_BUILD_TYPE](https://cmake.org/cmake/help/v3.5/variable/CMAKE_BUILD_TYPE.html).

<!-- ## Testing GEAR

Run this command to run both unit and integration tests to make sure GEAR is working correctly.

```
catkin test --no-deps nist_gear test_ariac
```

The above command says to run tests for the `nist_gear` and `test_ariac` package.
Unit tests (shorter, but less coverage) are in `nist_gear`.
Long running integration tests are in `test_ariac`. -->

## Run GEAR

See [Wiki | Tutorials | Interacting with GEAR](gear_interface.md) to build and use GEAR.

<!-- After building all packages, the workspace must be sourced before building.
Always source the workspace in a new terminal.
Never source the workspace in a terminal where you run `catkin build`.


To source the workspace:

```
source ~/ariac_ws/devel/setup.bash
```

Make sure it works by running the ARIAC sample environment.

```
roslaunch nist_gear sample_environment.launch
```

Note the very first launch may take a while because Gazebo downloads models from the model database the first time it runs. -->

-------------------------------------------------
Wiki | [Home](../../README.md) | [Documentation](../documentation/documentation.md) | [Tutorials](../tutorials/tutorials.md) | [Qualifiers](../qualifiers/qualifier.md) | [Finals](../finals/finals.md)<|MERGE_RESOLUTION|>--- conflicted
+++ resolved
@@ -102,11 +102,7 @@
 If not installed, make sure you install ros_control:
 
 ```bash
-<<<<<<< HEAD
-$ sudo apt-get install ros-melodic-ros-control ros-melodic-ros-controllers
-=======
 $ sudo apt install ros-melodic-ros-control* ros-melodic-control* ros-melodic-gazebo-ros-control*
->>>>>>> 1f5b36f4
 ```
 
 ## Build GEAR
